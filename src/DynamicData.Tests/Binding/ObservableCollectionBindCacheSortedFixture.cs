--- conflicted
+++ resolved
@@ -17,11 +17,7 @@
 {
     private readonly IDisposable _binder;
 
-<<<<<<< HEAD
-    private readonly ObservableCollectionExtended<Person> _collection = new();
-=======
     private readonly ObservableCollectionExtended<Person> _collection;
->>>>>>> 3d4543ff
 
     private readonly IComparer<Person> _comparer = SortExpressionComparer<Person>.Ascending(p => p.Name);
 
