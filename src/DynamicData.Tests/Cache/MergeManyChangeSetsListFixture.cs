--- conflicted
+++ resolved
@@ -541,13 +541,6 @@
         animalResults.Data.Items.Count().Should().Be(expectedAnimals.Count);
     }
 
-<<<<<<< HEAD
     private TimeSpan? GetRemoveTime() => _randomizer.Bool() ? _randomizer.TimeSpan(s_MaxRemoveTime) : null;
-=======
-    //private static TimeSpan NextAddTime() => TimeSpan.Zero;
-    //private static TimeSpan NextRemoveTime() => TimeSpan.Zero;
-    private TimeSpan? GetRemoveTime() => _randomizer.Bool() ? _randomizer.TimeSpan(s_MaxRemoveTime) : null;
-    private TimeSpan NextAddTime() => _randomizer.TimeSpan(s_MaxAddTime);
->>>>>>> 4329f38f
     private TimeSpan NextRemoveTime() => _randomizer.TimeSpan(s_MaxRemoveTime);
 }