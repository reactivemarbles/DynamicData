// Copyright (c) 2011-2023 Roland Pheasant. All rights reserved.
// Roland Pheasant licenses this file to you under the MIT license.
// See the LICENSE file in the project root for full license information.

using System.Collections.ObjectModel;
using System.ComponentModel;
using System.Diagnostics.CodeAnalysis;
using System.Linq.Expressions;
using System.Reactive;
using System.Reactive.Concurrency;
using System.Reactive.Disposables;
using System.Reactive.Linq;

using DynamicData.Binding;
using DynamicData.Cache;
using DynamicData.Cache.Internal;
using DynamicData.Kernel;

// ReSharper disable once CheckNamespace
namespace DynamicData;

/// <summary>
/// Extensions for dynamic data.
/// </summary>
[SuppressMessage("Design", "SA1137: Avoid different indentations", Justification = "Deliberate")]
public static class ObservableCacheEx
{
    private const int DefaultSortResetThreshold = 100;
    private const bool DefaultResortOnSourceRefresh = true;

    /// <summary>
    /// Inject side effects into the stream using the specified adaptor.
    /// </summary>
    /// <typeparam name="TObject">The type of the object.</typeparam>
    /// <typeparam name="TKey">The type of the key.</typeparam>
    /// <param name="source">The source.</param>
    /// <param name="adaptor">The adaptor.</param>
    /// <returns>An observable which will emit change sets.</returns>
    /// <exception cref="ArgumentNullException">
    /// source
    /// or
    /// destination.
    /// </exception>
    public static IObservable<IChangeSet<TObject, TKey>> Adapt<TObject, TKey>(this IObservable<IChangeSet<TObject, TKey>> source, IChangeSetAdaptor<TObject, TKey> adaptor)
        where TObject : notnull
        where TKey : notnull
    {
        if (source is null)
        {
            throw new ArgumentNullException(nameof(source));
        }

        if (adaptor is null)
        {
            throw new ArgumentNullException(nameof(adaptor));
        }

        return source.Do(adaptor.Adapt);
    }

    /// <summary>
    /// Inject side effects into the stream using the specified sorted adaptor.
    /// </summary>
    /// <typeparam name="TObject">The type of the object.</typeparam>
    /// <typeparam name="TKey">The type of the key.</typeparam>
    /// <param name="source">The source.</param>
    /// <param name="adaptor">The adaptor.</param>
    /// <returns>An observable which will emit change sets.</returns>
    /// <exception cref="ArgumentNullException">
    /// source
    /// or
    /// destination.
    /// </exception>
    public static IObservable<IChangeSet<TObject, TKey>> Adapt<TObject, TKey>(this IObservable<ISortedChangeSet<TObject, TKey>> source, ISortedChangeSetAdaptor<TObject, TKey> adaptor)
        where TObject : notnull
        where TKey : notnull
    {
        if (source is null)
        {
            throw new ArgumentNullException(nameof(source));
        }

        if (adaptor is null)
        {
            throw new ArgumentNullException(nameof(adaptor));
        }

        return source.Do(adaptor.Adapt);
    }

    /// <summary>
    /// Adds or updates the cache with the specified item.
    /// </summary>
    /// <typeparam name="TObject">The type of the object.</typeparam>
    /// <typeparam name="TKey">The type of the key.</typeparam>
    /// <param name="source">The source.</param>
    /// <param name="item">The item.</param>
    /// <exception cref="ArgumentNullException">source.</exception>
    public static void AddOrUpdate<TObject, TKey>(this ISourceCache<TObject, TKey> source, TObject item)
        where TObject : notnull
        where TKey : notnull
    {
        if (source is null)
        {
            throw new ArgumentNullException(nameof(source));
        }

        source.Edit(updater => updater.AddOrUpdate(item));
    }

    /// <summary>
    /// Adds or updates the cache with the specified item.
    /// </summary>
    /// <typeparam name="TObject">The type of the object.</typeparam>
    /// <typeparam name="TKey">The type of the key.</typeparam>
    /// <param name="source">The source.</param>
    /// <param name="item">The item.</param>
    /// <param name="equalityComparer">The equality comparer used to determine whether a new item is the same as an existing cached item.</param>
    /// <exception cref="ArgumentNullException">source.</exception>
    public static void AddOrUpdate<TObject, TKey>(this ISourceCache<TObject, TKey> source, TObject item, IEqualityComparer<TObject> equalityComparer)
        where TObject : notnull
        where TKey : notnull
    {
        if (source is null)
        {
            throw new ArgumentNullException(nameof(source));
        }

        source.Edit(updater => updater.AddOrUpdate(item, equalityComparer));
    }

    /// <summary>
    /// <summary>
    /// Adds or updates the cache with the specified items.
    /// </summary>
    /// </summary>
    /// <typeparam name="TObject">The type of the object.</typeparam>
    /// <typeparam name="TKey">The type of the key.</typeparam>
    /// <param name="source">The source.</param>
    /// <param name="items">The items.</param>
    /// <exception cref="ArgumentNullException">source.</exception>
    public static void AddOrUpdate<TObject, TKey>(this ISourceCache<TObject, TKey> source, IEnumerable<TObject> items)
        where TObject : notnull
        where TKey : notnull
    {
        if (source is null)
        {
            throw new ArgumentNullException(nameof(source));
        }

        source.Edit(updater => updater.AddOrUpdate(items));
    }

    /// <summary>
    /// <summary>
    /// Adds or updates the cache with the specified items.
    /// </summary>
    /// </summary>
    /// <typeparam name="TObject">The type of the object.</typeparam>
    /// <typeparam name="TKey">The type of the key.</typeparam>
    /// <param name="source">The source.</param>
    /// <param name="items">The items.</param>
    /// <param name="equalityComparer">The equality comparer used to determine whether a new item is the same as an existing cached item.</param>
    /// <exception cref="ArgumentNullException">source.</exception>
    public static void AddOrUpdate<TObject, TKey>(this ISourceCache<TObject, TKey> source, IEnumerable<TObject> items, IEqualityComparer<TObject> equalityComparer)
        where TObject : notnull
        where TKey : notnull
    {
        if (source is null)
        {
            throw new ArgumentNullException(nameof(source));
        }

        source.Edit(updater => updater.AddOrUpdate(items, equalityComparer));
    }

    /// <summary>
    /// Adds or updates the cache with the specified item / key pair.
    /// </summary>
    /// <typeparam name="TObject">The type of the object.</typeparam>
    /// <typeparam name="TKey">The type of the key.</typeparam>
    /// <param name="source">The source cache.</param>
    /// <param name="item">The item to add or update.</param>
    /// <param name="key">The key to add or update.</param>
    /// <exception cref="ArgumentNullException">source.</exception>
    public static void AddOrUpdate<TObject, TKey>(this IIntermediateCache<TObject, TKey> source, TObject item, TKey key)
        where TObject : notnull
        where TKey : notnull
    {
        if (source is null)
        {
            throw new ArgumentNullException(nameof(source));
        }

        if (item is null)
        {
            throw new ArgumentNullException(nameof(item));
        }

        source.Edit(updater => updater.AddOrUpdate(item, key));
    }

    /// <summary>
    /// Applied a logical And operator between the collections i.e items which are in all of the
    /// sources are included.
    /// </summary>
    /// <typeparam name="TObject">The type of the object.</typeparam>
    /// <typeparam name="TKey">The type of the key.</typeparam>
    /// <param name="source">The source.</param>
    /// <param name="others">The others.</param>
    /// <returns>An observable which emits change sets.</returns>
    /// <exception cref="ArgumentNullException">source or others.</exception>
    public static IObservable<IChangeSet<TObject, TKey>> And<TObject, TKey>(this IObservable<IChangeSet<TObject, TKey>> source, params IObservable<IChangeSet<TObject, TKey>>[] others)
        where TObject : notnull
        where TKey : notnull
    {
        if (source is null)
        {
            throw new ArgumentNullException(nameof(source));
        }

        if (others is null || others.Length == 0)
        {
            throw new ArgumentNullException(nameof(others));
        }

        return source.Combine(CombineOperator.And, others);
    }

    /// <summary>
    /// Applied a logical And operator between the collections i.e items which are in all of the sources are included.
    /// </summary>
    /// <typeparam name="TObject">The type of the object.</typeparam>
    /// <typeparam name="TKey">The type of the key.</typeparam>
    /// <param name="sources">The source.</param>
    /// <returns>An observable which emits change sets.</returns>
    /// <exception cref="ArgumentNullException">
    /// source
    /// or
    /// others.
    /// </exception>
    public static IObservable<IChangeSet<TObject, TKey>> And<TObject, TKey>(this ICollection<IObservable<IChangeSet<TObject, TKey>>> sources)
        where TObject : notnull
        where TKey : notnull
    {
        if (sources is null)
        {
            throw new ArgumentNullException(nameof(sources));
        }

        return sources.Combine(CombineOperator.And);
    }

    /// <summary>
    /// Dynamically apply a logical And operator between the items in the outer observable list.
    /// Items which are in all of the sources are included in the result.
    /// </summary>
    /// <typeparam name="TObject">The type of the object.</typeparam>
    /// <typeparam name="TKey">The type of the key.</typeparam>
    /// <param name="sources">The source.</param>
    /// <returns>An observable which emits change sets.</returns>
    public static IObservable<IChangeSet<TObject, TKey>> And<TObject, TKey>(this IObservableList<IObservable<IChangeSet<TObject, TKey>>> sources)
        where TObject : notnull
        where TKey : notnull
    {
        if (sources is null)
        {
            throw new ArgumentNullException(nameof(sources));
        }

        return sources.Combine(CombineOperator.And);
    }

    /// <summary>
    /// Dynamically apply a logical And operator between the items in the outer observable list.
    /// Items which are in all of the sources are included in the result.
    /// </summary>
    /// <typeparam name="TObject">The type of the object.</typeparam>
    /// <typeparam name="TKey">The type of the key.</typeparam>
    /// <param name="sources">The source.</param>
    /// <returns>An observable which emits change sets.</returns>
    public static IObservable<IChangeSet<TObject, TKey>> And<TObject, TKey>(this IObservableList<IObservableCache<TObject, TKey>> sources)
        where TObject : notnull
        where TKey : notnull
    {
        if (sources is null)
        {
            throw new ArgumentNullException(nameof(sources));
        }

        return sources.Combine(CombineOperator.And);
    }

    /// <summary>
    /// Dynamically apply a logical And operator between the items in the outer observable list.
    /// Items which are in all of the sources are included in the result.
    /// </summary>
    /// <typeparam name="TObject">The type of the object.</typeparam>
    /// <typeparam name="TKey">The type of the key.</typeparam>
    /// <param name="sources">The source.</param>
    /// <returns>An observable which emits change sets.</returns>
    public static IObservable<IChangeSet<TObject, TKey>> And<TObject, TKey>(this IObservableList<ISourceCache<TObject, TKey>> sources)
        where TObject : notnull
        where TKey : notnull
    {
        if (sources is null)
        {
            throw new ArgumentNullException(nameof(sources));
        }

        return sources.Combine(CombineOperator.And);
    }

    /// <summary>
    /// Converts the source to an read only observable cache.
    /// </summary>
    /// <typeparam name="TObject">The type of the object.</typeparam>
    /// <typeparam name="TKey">The type of the key.</typeparam>
    /// <param name="source">The source.</param>
    /// <returns>An observable cache.</returns>
    /// <exception cref="ArgumentNullException">source.</exception>
    public static IObservableCache<TObject, TKey> AsObservableCache<TObject, TKey>(this IObservableCache<TObject, TKey> source)
        where TObject : notnull
        where TKey : notnull
    {
        if (source is null)
        {
            throw new ArgumentNullException(nameof(source));
        }

        return new AnonymousObservableCache<TObject, TKey>(source);
    }

    /// <summary>
    /// Converts the source to a readonly observable cache.
    /// </summary>
    /// <typeparam name="TObject">The type of the object.</typeparam>
    /// <typeparam name="TKey">The type of the key.</typeparam>
    /// <param name="source">The source.</param>
    /// <param name="applyLocking">if set to <c>true</c> all methods are synchronised. There is no need to apply locking when the consumer can be sure the read / write operations are already synchronised.</param>
    /// <returns>An observable cache.</returns>
    /// <exception cref="ArgumentNullException">source.</exception>
    public static IObservableCache<TObject, TKey> AsObservableCache<TObject, TKey>(this IObservable<IChangeSet<TObject, TKey>> source, bool applyLocking = true)
        where TObject : notnull
        where TKey : notnull
    {
        if (source is null)
        {
            throw new ArgumentNullException(nameof(source));
        }

        if (applyLocking)
        {
            return new AnonymousObservableCache<TObject, TKey>(source);
        }

        return new LockFreeObservableCache<TObject, TKey>(source);
    }

    /// <summary>
    /// Automatically refresh downstream operators when any properties change.
    /// </summary>
    /// <typeparam name="TObject">The object of the change set.</typeparam>
    /// <typeparam name="TKey">The key of the change set.</typeparam>
    /// <param name="source">The source observable.</param>
    /// <param name="changeSetBuffer">Batch up changes by specifying the buffer. This greatly increases performance when many elements have successive property changes.</param>
    /// <param name="propertyChangeThrottle">When observing on multiple property changes, apply a throttle to prevent excessive refresh invocations.</param>
    /// <param name="scheduler">The scheduler.</param>
    /// <returns>An observable change set with additional refresh changes.</returns>
    public static IObservable<IChangeSet<TObject, TKey>> AutoRefresh<TObject, TKey>(this IObservable<IChangeSet<TObject, TKey>> source, TimeSpan? changeSetBuffer = null, TimeSpan? propertyChangeThrottle = null, IScheduler? scheduler = null)
        where TObject : INotifyPropertyChanged
        where TKey : notnull
    {
        if (source is null)
        {
            throw new ArgumentNullException(nameof(source));
        }

        return source.AutoRefreshOnObservable(
            (t, _) =>
            {
                if (propertyChangeThrottle is null)
                {
                    return t.WhenAnyPropertyChanged();
                }

                return t.WhenAnyPropertyChanged().Throttle(propertyChangeThrottle.Value, scheduler ?? Scheduler.Default);
            },
            changeSetBuffer,
            scheduler);
    }

    /// <summary>
    /// Automatically refresh downstream operators when properties change.
    /// </summary>
    /// <typeparam name="TObject">The object of the change set.</typeparam>
    /// <typeparam name="TKey">The key of the change set.</typeparam>
    /// <typeparam name="TProperty">The type of the property.</typeparam>
    /// <param name="source">The source observable.</param>
    /// <param name="propertyAccessor">Specify a property to observe changes. When it changes a Refresh is invoked.</param>
    /// <param name="changeSetBuffer">Batch up changes by specifying the buffer. This greatly increases performance when many elements have successive property changes.</param>
    /// <param name="propertyChangeThrottle">When observing on multiple property changes, apply a throttle to prevent excessive refresh invocations.</param>
    /// <param name="scheduler">The scheduler.</param>
    /// <returns>An observable change set with additional refresh changes.</returns>
    public static IObservable<IChangeSet<TObject, TKey>> AutoRefresh<TObject, TKey, TProperty>(this IObservable<IChangeSet<TObject, TKey>> source, Expression<Func<TObject, TProperty>> propertyAccessor, TimeSpan? changeSetBuffer = null, TimeSpan? propertyChangeThrottle = null, IScheduler? scheduler = null)
        where TObject : INotifyPropertyChanged
        where TKey : notnull
    {
        if (source is null)
        {
            throw new ArgumentNullException(nameof(source));
        }

        return source.AutoRefreshOnObservable(
            (t, _) =>
            {
                if (propertyChangeThrottle is null)
                {
                    return t.WhenPropertyChanged(propertyAccessor, false);
                }

                return t.WhenPropertyChanged(propertyAccessor, false).Throttle(propertyChangeThrottle.Value, scheduler ?? Scheduler.Default);
            },
            changeSetBuffer,
            scheduler);
    }

    /// <summary>
    /// Automatically refresh downstream operator. The refresh is triggered when the observable receives a notification.
    /// </summary>
    /// <typeparam name="TObject">The object of the change set.</typeparam>
    /// <typeparam name="TKey">The key of the change set.</typeparam>
    /// <typeparam name="TAny">The type of evaluation.</typeparam>
    /// <param name="source">The source observable change set.</param>
    /// <param name="reevaluator">An observable which acts on items within the collection and produces a value when the item should be refreshed.</param>
    /// <param name="changeSetBuffer">Batch up changes by specifying the buffer. This greatly increases performance when many elements require a refresh.</param>
    /// <param name="scheduler">The scheduler.</param>
    /// <returns>An observable change set with additional refresh changes.</returns>
    public static IObservable<IChangeSet<TObject, TKey>> AutoRefreshOnObservable<TObject, TKey, TAny>(this IObservable<IChangeSet<TObject, TKey>> source, Func<TObject, IObservable<TAny>> reevaluator, TimeSpan? changeSetBuffer = null, IScheduler? scheduler = null)
        where TObject : notnull
        where TKey : notnull => source.AutoRefreshOnObservable((t, _) => reevaluator(t), changeSetBuffer, scheduler);

    /// <summary>
    /// Automatically refresh downstream operator. The refresh is triggered when the observable receives a notification.
    /// </summary>
    /// <typeparam name="TObject">The object of the change set.</typeparam>
    /// <typeparam name="TKey">The key of the change set.</typeparam>
    /// <typeparam name="TAny">The type of evaluation.</typeparam>
    /// <param name="source">The source observable change set.</param>
    /// <param name="reevaluator">An observable which acts on items within the collection and produces a value when the item should be refreshed.</param>
    /// <param name="changeSetBuffer">Batch up changes by specifying the buffer. This greatly increases performance when many elements require a refresh.</param>
    /// <param name="scheduler">The scheduler.</param>
    /// <returns>An observable change set with additional refresh changes.</returns>
    public static IObservable<IChangeSet<TObject, TKey>> AutoRefreshOnObservable<TObject, TKey, TAny>(this IObservable<IChangeSet<TObject, TKey>> source, Func<TObject, TKey, IObservable<TAny>> reevaluator, TimeSpan? changeSetBuffer = null, IScheduler? scheduler = null)
        where TObject : notnull
        where TKey : notnull
    {
        if (source is null)
        {
            throw new ArgumentNullException(nameof(source));
        }

        if (reevaluator is null)
        {
            throw new ArgumentNullException(nameof(reevaluator));
        }

        return new AutoRefresh<TObject, TKey, TAny>(source, reevaluator, changeSetBuffer, scheduler).Run();
    }

    /// <summary>
    /// Batches the updates for the specified time period.
    /// </summary>
    /// <typeparam name="TObject">The type of the object.</typeparam>
    /// <typeparam name="TKey">The type of the key.</typeparam>
    /// <param name="source">The source.</param>
    /// <param name="timeSpan">The time span.</param>
    /// <param name="scheduler">The scheduler.</param>
    /// <returns>An observable which emits change sets.</returns>
    /// <exception cref="ArgumentNullException">source
    /// or
    /// scheduler.</exception>
    public static IObservable<IChangeSet<TObject, TKey>> Batch<TObject, TKey>(this IObservable<IChangeSet<TObject, TKey>> source, TimeSpan timeSpan, IScheduler? scheduler = null)
        where TObject : notnull
        where TKey : notnull
    {
        if (source is null)
        {
            throw new ArgumentNullException(nameof(source));
        }

        return source.Buffer(timeSpan, scheduler ?? Scheduler.Default).FlattenBufferResult();
    }

    /// <summary>
    /// Batches the underlying updates if a pause signal (i.e when the buffer selector return true) has been received.
    /// When a resume signal has been received the batched updates will  be fired.
    /// </summary>
    /// <typeparam name="TObject">The type of the object.</typeparam>
    /// <typeparam name="TKey">The type of the key.</typeparam>
    /// <param name="source">The source.</param>
    /// <param name="pauseIfTrueSelector">When true, observable begins to buffer and when false, window closes and buffered result if notified.</param>
    /// <param name="scheduler">The scheduler.</param>
    /// <returns>An observable which emits change sets.</returns>
    /// <exception cref="ArgumentNullException">source.</exception>
    public static IObservable<IChangeSet<TObject, TKey>> BatchIf<TObject, TKey>(this IObservable<IChangeSet<TObject, TKey>> source, IObservable<bool> pauseIfTrueSelector, IScheduler? scheduler = null)
        where TObject : notnull
        where TKey : notnull => BatchIf(source, pauseIfTrueSelector, false, scheduler);

    /// <summary>
    /// Batches the underlying updates if a pause signal (i.e when the buffer selector return true) has been received.
    /// When a resume signal has been received the batched updates will  be fired.
    /// </summary>
    /// <typeparam name="TObject">The type of the object.</typeparam>
    /// <typeparam name="TKey">The type of the key.</typeparam>
    /// <param name="source">The source.</param>
    /// <param name="pauseIfTrueSelector">When true, observable begins to buffer and when false, window closes and buffered result if notified.</param>
    /// <param name="initialPauseState">if set to <c>true</c> [initial pause state].</param>
    /// <param name="scheduler">The scheduler.</param>
    /// <returns>An observable which emits change sets.</returns>
    /// <exception cref="ArgumentNullException">source.</exception>
    public static IObservable<IChangeSet<TObject, TKey>> BatchIf<TObject, TKey>(this IObservable<IChangeSet<TObject, TKey>> source, IObservable<bool> pauseIfTrueSelector, bool initialPauseState = false, IScheduler? scheduler = null)
        where TObject : notnull
        where TKey : notnull => new BatchIf<TObject, TKey>(source, pauseIfTrueSelector, null, initialPauseState, scheduler: scheduler).Run();

    /// <summary>
    /// Batches the underlying updates if a pause signal (i.e when the buffer selector return true) has been received.
    /// When a resume signal has been received the batched updates will  be fired.
    /// </summary>
    /// <typeparam name="TObject">The type of the object.</typeparam>
    /// <typeparam name="TKey">The type of the key.</typeparam>
    /// <param name="source">The source.</param>
    /// <param name="pauseIfTrueSelector">When true, observable begins to buffer and when false, window closes and buffered result if notified.</param>
    /// <param name="timeOut">Specify a time to ensure the buffer window does not stay open for too long. On completion buffering will cease.</param>
    /// <param name="scheduler">The scheduler.</param>
    /// <returns>An observable which emits change sets.</returns>
    /// <exception cref="ArgumentNullException">source.</exception>
    public static IObservable<IChangeSet<TObject, TKey>> BatchIf<TObject, TKey>(this IObservable<IChangeSet<TObject, TKey>> source, IObservable<bool> pauseIfTrueSelector, TimeSpan? timeOut = null, IScheduler? scheduler = null)
        where TObject : notnull
        where TKey : notnull => BatchIf(source, pauseIfTrueSelector, false, timeOut, scheduler);

    /// <summary>
    /// Batches the underlying updates if a pause signal (i.e when the buffer selector return true) has been received.
    /// When a resume signal has been received the batched updates will  be fired.
    /// </summary>
    /// <typeparam name="TObject">The type of the object.</typeparam>
    /// <typeparam name="TKey">The type of the key.</typeparam>
    /// <param name="source">The source.</param>
    /// <param name="pauseIfTrueSelector">When true, observable begins to buffer and when false, window closes and buffered result if notified.</param>
    /// <param name="initialPauseState">if set to <c>true</c> [initial pause state].</param>
    /// <param name="timeOut">Specify a time to ensure the buffer window does not stay open for too long. On completion buffering will cease.</param>
    /// <param name="scheduler">The scheduler.</param>
    /// <returns>An observable which emits change sets.</returns>
    /// <exception cref="ArgumentNullException">source.</exception>
    public static IObservable<IChangeSet<TObject, TKey>> BatchIf<TObject, TKey>(this IObservable<IChangeSet<TObject, TKey>> source, IObservable<bool> pauseIfTrueSelector, bool initialPauseState = false, TimeSpan? timeOut = null, IScheduler? scheduler = null)
        where TObject : notnull
        where TKey : notnull
    {
        if (source is null)
        {
            throw new ArgumentNullException(nameof(source));
        }

        if (pauseIfTrueSelector is null)
        {
            throw new ArgumentNullException(nameof(pauseIfTrueSelector));
        }

        return new BatchIf<TObject, TKey>(source, pauseIfTrueSelector, timeOut, initialPauseState, scheduler: scheduler).Run();
    }

    /// <summary>
    /// Batches the underlying updates if a pause signal (i.e when the buffer selector return true) has been received.
    /// When a resume signal has been received the batched updates will  be fired.
    /// </summary>
    /// <typeparam name="TObject">The type of the object.</typeparam>
    /// <typeparam name="TKey">The type of the key.</typeparam>
    /// <param name="source">The source.</param>
    /// <param name="pauseIfTrueSelector">When true, observable begins to buffer and when false, window closes and buffered result if notified.</param>
    /// <param name="initialPauseState">if set to <c>true</c> [initial pause state].</param>
    /// <param name="timer">Specify a time observable. The buffer will be emptied each time the timer produces a value and when it completes. On completion buffering will cease.</param>
    /// <param name="scheduler">The scheduler.</param>
    /// <returns>An observable which emits change sets.</returns>
    /// <exception cref="ArgumentNullException">source.</exception>
    public static IObservable<IChangeSet<TObject, TKey>> BatchIf<TObject, TKey>(this IObservable<IChangeSet<TObject, TKey>> source, IObservable<bool> pauseIfTrueSelector, bool initialPauseState = false, IObservable<Unit>? timer = null, IScheduler? scheduler = null)
        where TObject : notnull
        where TKey : notnull => new BatchIf<TObject, TKey>(source, pauseIfTrueSelector, null, initialPauseState, timer, scheduler).Run();

    /// <summary>
    ///  Binds the results to the specified observable collection using the default update algorithm.
    /// </summary>
    /// <typeparam name="TObject">The type of the object.</typeparam>
    /// <typeparam name="TKey">The type of the key.</typeparam>
    /// <param name="source">The source.</param>
    /// <param name="destination">The destination.</param>
    /// <param name="refreshThreshold">The number of changes before a reset notification is triggered.</param>
    /// <returns>An observable which will emit change sets.</returns>
<<<<<<< HEAD
    /// <exception cref="ArgumentNullException">source.</exception>
    public static IObservable<IChangeSet<TObject, TKey>> Bind<TObject, TKey>(this IObservable<IChangeSet<TObject, TKey>> source, IObservableCollection<TObject> destination, int refreshThreshold = 25)
=======
    /// <exception cref="System.ArgumentNullException">source.</exception>
    public static IObservable<IChangeSet<TObject, TKey>> Bind<TObject, TKey>(this IObservable<IChangeSet<TObject, TKey>> source, IObservableCollection<TObject> destination, int refreshThreshold = BindingOptions.DefaultResetThreshold)
>>>>>>> 3d4543ff
        where TObject : notnull
        where TKey : notnull
    {
        if (source is null) throw new ArgumentNullException(nameof(source));
        if (destination is null) throw new ArgumentNullException(nameof(destination));

        // if user has not specified different defaults, use system wide defaults instead.
        // This is a hack to retro fit system wide defaults which override the hard coded defaults above
        var defaults = DynamicDataOptions.Binding;

        var options = refreshThreshold == BindingOptions.DefaultResetThreshold
            ? defaults
            : defaults with { ResetThreshold = refreshThreshold };

        return source.Bind(destination, new ObservableCollectionAdaptor<TObject, TKey>(options));
    }

    /// <summary>
    ///  Binds the results to the specified observable collection using the default update algorithm.
    /// </summary>
    /// <typeparam name="TObject">The type of the object.</typeparam>
    /// <typeparam name="TKey">The type of the key.</typeparam>
    /// <param name="source">The source.</param>
    /// <param name="destination">The destination.</param>
    /// <param name="options"> The binding options.</param>
    /// <returns>An observable which will emit change sets.</returns>
    /// <exception cref="System.ArgumentNullException">source.</exception>
    public static IObservable<IChangeSet<TObject, TKey>> Bind<TObject, TKey>(this IObservable<IChangeSet<TObject, TKey>> source, IObservableCollection<TObject> destination, BindingOptions options)
        where TObject : notnull
        where TKey : notnull
    {
        if (source is null) throw new ArgumentNullException(nameof(source));
        if (destination is null) throw new ArgumentNullException(nameof(destination));

        return source.Bind(destination, new ObservableCollectionAdaptor<TObject, TKey>(options));
    }

    /// <summary>
    /// Binds the results to the specified binding collection using the specified update algorithm.
    /// </summary>
    /// <typeparam name="TObject">The type of the object.</typeparam>
    /// <typeparam name="TKey">The type of the key.</typeparam>
    /// <param name="source">The source.</param>
    /// <param name="destination">The destination.</param>
    /// <param name="updater">The updater.</param>
    /// <returns>An observable which will emit change sets.</returns>
    /// <exception cref="ArgumentNullException">source.</exception>
    public static IObservable<IChangeSet<TObject, TKey>> Bind<TObject, TKey>(this IObservable<IChangeSet<TObject, TKey>> source, IObservableCollection<TObject> destination, IObservableCollectionAdaptor<TObject, TKey> updater)
        where TObject : notnull
        where TKey : notnull
    {
        if (source is null) throw new ArgumentNullException(nameof(source));
        if (destination is null) throw new ArgumentNullException(nameof(destination));
        if (updater is null) throw new ArgumentNullException(nameof(updater));

        return Observable.Create<IChangeSet<TObject, TKey>>(
            observer =>
            {
                var locker = new object();
                return source.Synchronize(locker).Select(
                    changes =>
                    {
                        updater.Adapt(changes, destination);
                        return changes;
                    }).SubscribeSafe(observer);
            });
    }

    /// <summary>
    /// Binds the results to the specified readonly observable collection using the default update algorithm.
    /// </summary>
    /// <typeparam name="TObject">The type of the object.</typeparam>
    /// <typeparam name="TKey">The type of the key.</typeparam>
    /// <param name="source">The source.</param>
    /// <param name="readOnlyObservableCollection">The resulting read only observable collection.</param>
    /// <param name="options"> The binding options.</param>
    /// <returns>An observable which will emit change sets.</returns>
<<<<<<< HEAD
    /// <exception cref="ArgumentNullException">source.</exception>
    public static IObservable<ISortedChangeSet<TObject, TKey>> Bind<TObject, TKey>(this IObservable<ISortedChangeSet<TObject, TKey>> source, IObservableCollection<TObject> destination)
=======
    /// <exception cref="System.ArgumentNullException">source.</exception>
    public static IObservable<IChangeSet<TObject, TKey>> Bind<TObject, TKey>(this IObservable<IChangeSet<TObject, TKey>> source, out ReadOnlyObservableCollection<TObject> readOnlyObservableCollection, BindingOptions options)
>>>>>>> 3d4543ff
        where TObject : notnull
        where TKey : notnull
    {
        if (source is null)
        {
            throw new ArgumentNullException(nameof(source));
        }

        var target = new ObservableCollectionExtended<TObject>();
        readOnlyObservableCollection = new ReadOnlyObservableCollection<TObject>(target);
        return source.Bind(target, new ObservableCollectionAdaptor<TObject, TKey>(options));
    }

    /// <summary>
    /// Binds the results to the specified readonly observable collection using the default update algorithm.
    /// </summary>
    /// <typeparam name="TObject">The type of the object.</typeparam>
    /// <typeparam name="TKey">The type of the key.</typeparam>
    /// <param name="source">The source.</param>
    /// <param name="readOnlyObservableCollection">The resulting read only observable collection.</param>
    /// <param name="resetThreshold">The number of changes before a reset notification is triggered.</param>
    /// <param name="useReplaceForUpdates"> Use replace instead of remove / add for updates.  NB: Some platforms to not support replace notifications for binding.</param>
    /// <param name="adaptor">Specify an adaptor to change the algorithm to update the target collection.</param>
    /// <returns>An observable which will emit change sets.</returns>
<<<<<<< HEAD
    /// <exception cref="ArgumentNullException">source.</exception>
    public static IObservable<ISortedChangeSet<TObject, TKey>> Bind<TObject, TKey>(this IObservable<ISortedChangeSet<TObject, TKey>> source, IObservableCollection<TObject> destination, ISortedObservableCollectionAdaptor<TObject, TKey> updater)
=======
    /// <exception cref="System.ArgumentNullException">source.</exception>
    public static IObservable<IChangeSet<TObject, TKey>> Bind<TObject, TKey>(this IObservable<IChangeSet<TObject, TKey>> source, out ReadOnlyObservableCollection<TObject> readOnlyObservableCollection, int resetThreshold = BindingOptions.DefaultResetThreshold, bool useReplaceForUpdates = BindingOptions.DefaultUseReplaceForUpdates, IObservableCollectionAdaptor<TObject, TKey>? adaptor = null)
>>>>>>> 3d4543ff
        where TObject : notnull
        where TKey : notnull
    {
        if (source is null)
        {
            throw new ArgumentNullException(nameof(source));
        }

        if (adaptor is not null)
        {
            var target = new ObservableCollectionExtended<TObject>();
            readOnlyObservableCollection = new ReadOnlyObservableCollection<TObject>(target);
            return source.Bind(target, adaptor);
        }

        // if user has not specified different defaults, use system wide defaults instead.
        // This is a hack to retro fit system wide defaults which override the hard coded defaults above
        var defaults = DynamicDataOptions.Binding;

        var options = resetThreshold == BindingOptions.DefaultResetThreshold && useReplaceForUpdates == BindingOptions.DefaultUseReplaceForUpdates
            ? defaults
            : defaults with { ResetThreshold = resetThreshold, UseReplaceForUpdates = useReplaceForUpdates };

        return source.Bind(out readOnlyObservableCollection, options);
    }

    /// <summary>
    ///  Binds the results to the specified observable collection using the default update algorithm.
    /// </summary>
    /// <typeparam name="TObject">The type of the object.</typeparam>
    /// <typeparam name="TKey">The type of the key.</typeparam>
    /// <param name="source">The source.</param>
    /// <param name="destination">The destination.</param>
    /// <returns>An observable which will emit change sets.</returns>
    /// <exception cref="System.ArgumentNullException">source.</exception>
    public static IObservable<ISortedChangeSet<TObject, TKey>> Bind<TObject, TKey>(this IObservable<ISortedChangeSet<TObject, TKey>> source, IObservableCollection<TObject> destination)
        where TObject : notnull
        where TKey : notnull
    {
        if (source is null) throw new ArgumentNullException(nameof(source));
        if (destination is null) throw new ArgumentNullException(nameof(destination));

        return source.Bind(destination, DynamicDataOptions.Binding);
    }

    /// <summary>
    ///  Binds the results to the specified observable collection using the default update algorithm.
    /// </summary>
    /// <typeparam name="TObject">The type of the object.</typeparam>
    /// <typeparam name="TKey">The type of the key.</typeparam>
    /// <param name="source">The source.</param>
    /// <param name="destination">The destination.</param>
    /// <param name="options"> The binding options.</param>
    /// <returns>An observable which will emit change sets.</returns>
    /// <exception cref="System.ArgumentNullException">source.</exception>
    public static IObservable<ISortedChangeSet<TObject, TKey>> Bind<TObject, TKey>(this IObservable<ISortedChangeSet<TObject, TKey>> source, IObservableCollection<TObject> destination, BindingOptions options)
        where TObject : notnull
        where TKey : notnull
    {
        if (source is null) throw new ArgumentNullException(nameof(source));
        if (destination is null) throw new ArgumentNullException(nameof(destination));

        var updater = new SortedObservableCollectionAdaptor<TObject, TKey>(options);
        return source.Bind(destination, updater);
    }

    /// <summary>
    /// Binds the results to the specified binding collection using the specified update algorithm.
    /// </summary>
    /// <typeparam name="TObject">The type of the object.</typeparam>
    /// <typeparam name="TKey">The type of the key.</typeparam>
    /// <param name="source">The source.</param>
    /// <param name="destination">The destination.</param>
    /// <param name="updater">The updater.</param>
    /// <returns>An observable which will emit change sets.</returns>
    /// <exception cref="System.ArgumentNullException">source.</exception>
    public static IObservable<ISortedChangeSet<TObject, TKey>> Bind<TObject, TKey>(this IObservable<ISortedChangeSet<TObject, TKey>> source, IObservableCollection<TObject> destination, ISortedObservableCollectionAdaptor<TObject, TKey> updater)
        where TObject : notnull
        where TKey : notnull
    {
        if (source is null) throw new ArgumentNullException(nameof(source));
        if (destination is null) throw new ArgumentNullException(nameof(destination));
        if (updater is null) throw new ArgumentNullException(nameof(updater));

        return Observable.Create<ISortedChangeSet<TObject, TKey>>(
            observer =>
            {
                var locker = new object();
                return source.Synchronize(locker).Select(
                    changes =>
                    {
                        updater.Adapt(changes, destination);
                        return changes;
                    }).SubscribeSafe(observer);
            });
    }

    /// <summary>
    /// Binds the results to the specified readonly observable collection using the default update algorithm.
    /// </summary>
    /// <typeparam name="TObject">The type of the object.</typeparam>
    /// <typeparam name="TKey">The type of the key.</typeparam>
    /// <param name="source">The source.</param>
    /// <param name="readOnlyObservableCollection">The resulting read only observable collection.</param>
    /// <param name="options"> The binding options.</param>
    /// <returns>An observable which will emit change sets.</returns>
<<<<<<< HEAD
    /// <exception cref="ArgumentNullException">source.</exception>
    public static IObservable<IChangeSet<TObject, TKey>> Bind<TObject, TKey>(this IObservable<ISortedChangeSet<TObject, TKey>> source, out ReadOnlyObservableCollection<TObject> readOnlyObservableCollection, int resetThreshold = 25, bool useReplaceForUpdates = true, ISortedObservableCollectionAdaptor<TObject, TKey>? adaptor = null)
=======
    /// <exception cref="System.ArgumentNullException">source.</exception>
    public static IObservable<IChangeSet<TObject, TKey>> Bind<TObject, TKey>(this IObservable<ISortedChangeSet<TObject, TKey>> source, out ReadOnlyObservableCollection<TObject> readOnlyObservableCollection, BindingOptions options)
>>>>>>> 3d4543ff
        where TObject : notnull
        where TKey : notnull
    {
        if (source is null)
        {
            throw new ArgumentNullException(nameof(source));
        }

        var target = new ObservableCollectionExtended<TObject>();
        var result = new ReadOnlyObservableCollection<TObject>(target);
        var updater = new SortedObservableCollectionAdaptor<TObject, TKey>(options);
        readOnlyObservableCollection = result;
        return source.Bind(target, updater);
    }

    /// <summary>
    /// Binds the results to the specified readonly observable collection using the default update algorithm.
    /// </summary>
    /// <typeparam name="TObject">The type of the object.</typeparam>
    /// <typeparam name="TKey">The type of the key.</typeparam>
    /// <param name="source">The source.</param>
    /// <param name="readOnlyObservableCollection">The resulting read only observable collection.</param>
    /// <param name="resetThreshold">The number of changes before a reset event is called on the observable collection.</param>
    /// <param name="useReplaceForUpdates"> Use replace instead of remove / add for updates.  NB: Some platforms to not support replace notifications for binding.</param>
    /// <param name="adaptor">Specify an adaptor to change the algorithm to update the target collection.</param>
    /// <returns>An observable which will emit change sets.</returns>
<<<<<<< HEAD
    /// <exception cref="ArgumentNullException">source.</exception>
    public static IObservable<IChangeSet<TObject, TKey>> Bind<TObject, TKey>(this IObservable<IChangeSet<TObject, TKey>> source, out ReadOnlyObservableCollection<TObject> readOnlyObservableCollection, int resetThreshold = 25, bool useReplaceForUpdates = false, IObservableCollectionAdaptor<TObject, TKey>? adaptor = null)
=======
    /// <exception cref="System.ArgumentNullException">source.</exception>
    public static IObservable<IChangeSet<TObject, TKey>> Bind<TObject, TKey>(this IObservable<ISortedChangeSet<TObject, TKey>> source, out ReadOnlyObservableCollection<TObject> readOnlyObservableCollection, int resetThreshold = BindingOptions.DefaultResetThreshold, bool useReplaceForUpdates = BindingOptions.DefaultUseReplaceForUpdates, ISortedObservableCollectionAdaptor<TObject, TKey>? adaptor = null)
>>>>>>> 3d4543ff
        where TObject : notnull
        where TKey : notnull
    {
        if (source is null) throw new ArgumentNullException(nameof(source));

        // if user has not specified different defaults, use system wide defaults instead.
        // This is a hack to retro fit system wide defaults which override the hard coded defaults above
        var defaults = DynamicDataOptions.Binding;
        var options = resetThreshold == BindingOptions.DefaultResetThreshold && useReplaceForUpdates == BindingOptions.DefaultUseReplaceForUpdates
            ? defaults
            : defaults with { ResetThreshold = resetThreshold, UseReplaceForUpdates = useReplaceForUpdates };

        adaptor ??= new SortedObservableCollectionAdaptor<TObject, TKey>(options);

        var target = new ObservableCollectionExtended<TObject>();
        readOnlyObservableCollection = new ReadOnlyObservableCollection<TObject>(target);
        return source.Bind(target, adaptor);
    }

#if SUPPORTS_BINDINGLIST

    /// <summary>
    /// Binds a clone of the observable change set to the target observable collection.
    /// </summary>
    /// <typeparam name="TObject">The object type.</typeparam>
    /// <typeparam name="TKey">The key type.</typeparam>
    /// <param name="source">The source.</param>
    /// <param name="bindingList">The target binding list.</param>
    /// <param name="resetThreshold">The reset threshold.</param>
    /// <returns>An observable which will emit change sets.</returns>
    /// <exception cref="ArgumentNullException">
    /// source
    /// or
    /// targetCollection.
    /// </exception>
    public static IObservable<IChangeSet<TObject, TKey>> Bind<TObject, TKey>(this IObservable<IChangeSet<TObject, TKey>> source, BindingList<TObject> bindingList, int resetThreshold = BindingOptions.DefaultResetThreshold)
        where TObject : notnull
        where TKey : notnull
    {
        if (source is null)
        {
            throw new ArgumentNullException(nameof(source));
        }

        if (bindingList is null)
        {
            throw new ArgumentNullException(nameof(bindingList));
        }

        return source.Adapt(new BindingListAdaptor<TObject, TKey>(bindingList, resetThreshold));
    }

    /// <summary>
    /// Binds a clone of the observable change set to the target observable collection.
    /// </summary>
    /// <typeparam name="TObject">The object type.</typeparam>
    /// <typeparam name="TKey">The key type.</typeparam>
    /// <param name="source">The source.</param>
    /// <param name="bindingList">The target binding list.</param>
    /// <param name="resetThreshold">The reset threshold.</param>
    /// <returns>An observable which will emit change sets.</returns>
    /// <exception cref="ArgumentNullException">
    /// source
    /// or
    /// targetCollection.
    /// </exception>
    public static IObservable<IChangeSet<TObject, TKey>> Bind<TObject, TKey>(this IObservable<ISortedChangeSet<TObject, TKey>> source, BindingList<TObject> bindingList, int resetThreshold = BindingOptions.DefaultResetThreshold)
        where TObject : notnull
        where TKey : notnull
    {
        if (source is null)
        {
            throw new ArgumentNullException(nameof(source));
        }

        if (bindingList is null)
        {
            throw new ArgumentNullException(nameof(bindingList));
        }

        return source.Adapt(new SortedBindingListAdaptor<TObject, TKey>(bindingList, resetThreshold));
    }

#endif

    /// <summary>
    /// Buffers changes for an initial period only. After the period has elapsed, not further buffering occurs.
    /// </summary>
    /// <typeparam name="TObject">The object type.</typeparam>
    /// <typeparam name="TKey">The type of the key.</typeparam>
    /// <param name="source">The source change set.</param>
    /// <param name="initialBuffer">The period to buffer, measure from the time that the first item arrives.</param>
    /// <param name="scheduler">The scheduler to buffer on.</param>
    /// <returns>An observable which emits change sets.</returns>
    public static IObservable<IChangeSet<TObject, TKey>> BufferInitial<TObject, TKey>(this IObservable<IChangeSet<TObject, TKey>> source, TimeSpan initialBuffer, IScheduler? scheduler = null)
        where TObject : notnull
        where TKey : notnull => source.DeferUntilLoaded().Publish(
            shared =>
            {
                var initial = shared.Buffer(initialBuffer, scheduler ?? Scheduler.Default).FlattenBufferResult().Take(1);

                return initial.Concat(shared);
            });

    /// <summary>
    /// Cast the object to the specified type.
    /// Alas, I had to add the converter due to type inference issues.
    /// </summary>
    /// <typeparam name="TSource">The type of the object.</typeparam>
    /// <typeparam name="TKey">The type of the key.</typeparam>
    /// <typeparam name="TDestination">The type of the destination.</typeparam>
    /// <param name="source">The source.</param>
    /// <param name="converter">The conversion factory.</param>
    /// <returns>An observable which emits change sets.</returns>
    public static IObservable<IChangeSet<TDestination, TKey>> Cast<TSource, TKey, TDestination>(this IObservable<IChangeSet<TSource, TKey>> source, Func<TSource, TDestination> converter)
        where TSource : notnull
        where TKey : notnull
        where TDestination : notnull
    {
        if (source is null)
        {
            throw new ArgumentNullException(nameof(source));
        }

        return new Cast<TSource, TKey, TDestination>(source, converter).Run();
    }

    /// <summary>
    /// Changes the primary key.
    /// </summary>
    /// <typeparam name="TObject">The type of the object.</typeparam>
    /// <typeparam name="TSourceKey">The type of the source key.</typeparam>
    /// <typeparam name="TDestinationKey">The type of the destination key.</typeparam>
    /// <param name="source">The source.</param>
    /// <param name="keySelector">The key selector eg. (item) => newKey.</param>
    /// <returns>An observable which emits change sets.</returns>
    public static IObservable<IChangeSet<TObject, TDestinationKey>> ChangeKey<TObject, TSourceKey, TDestinationKey>(this IObservable<IChangeSet<TObject, TSourceKey>> source, Func<TObject, TDestinationKey> keySelector)
        where TObject : notnull
        where TSourceKey : notnull
        where TDestinationKey : notnull
    {
        if (source is null)
        {
            throw new ArgumentNullException(nameof(source));
        }

        if (keySelector is null)
        {
            throw new ArgumentNullException(nameof(keySelector));
        }

        return source.Select(
            updates =>
            {
                var changed = updates.Select(u => new Change<TObject, TDestinationKey>(u.Reason, keySelector(u.Current), u.Current, u.Previous));
                return new ChangeSet<TObject, TDestinationKey>(changed);
            });
    }

    /// <summary>
    /// Changes the primary key.
    /// </summary>
    /// <typeparam name="TObject">The type of the object.</typeparam>
    /// <typeparam name="TSourceKey">The type of the source key.</typeparam>
    /// <typeparam name="TDestinationKey">The type of the destination key.</typeparam>
    /// <param name="source">The source.</param>
    /// <param name="keySelector">The key selector eg. (key, item) => newKey.</param>
    /// <returns>An observable which emits change sets.</returns>
    /// <exception cref="ArgumentNullException">source.</exception>
    public static IObservable<IChangeSet<TObject, TDestinationKey>> ChangeKey<TObject, TSourceKey, TDestinationKey>(this IObservable<IChangeSet<TObject, TSourceKey>> source, Func<TSourceKey, TObject, TDestinationKey> keySelector)
        where TObject : notnull
        where TSourceKey : notnull
        where TDestinationKey : notnull
    {
        if (source is null)
        {
            throw new ArgumentNullException(nameof(source));
        }

        if (keySelector is null)
        {
            throw new ArgumentNullException(nameof(keySelector));
        }

        return source.Select(
            updates =>
            {
                var changed = updates.Select(u => new Change<TObject, TDestinationKey>(u.Reason, keySelector(u.Key, u.Current), u.Current, u.Previous));
                return new ChangeSet<TObject, TDestinationKey>(changed);
            });
    }

    /// <summary>
    /// Clears all data.
    /// </summary>
    /// <typeparam name="TObject">The type of the object.</typeparam>
    /// <typeparam name="TKey">The type of the key.</typeparam>
    /// <param name="source">The source.</param>
    /// <exception cref="ArgumentNullException">source.</exception>
    public static void Clear<TObject, TKey>(this ISourceCache<TObject, TKey> source)
        where TObject : notnull
        where TKey : notnull
    {
        if (source is null)
        {
            throw new ArgumentNullException(nameof(source));
        }

        source.Edit(updater => updater.Clear());
    }

    /// <summary>
    /// Clears all items from the cache.
    /// </summary>
    /// <typeparam name="TObject">The type of the object.</typeparam>
    /// <typeparam name="TKey">The type of the key.</typeparam>
    /// <param name="source">The source.</param>
    /// <exception cref="ArgumentNullException">source.</exception>
    public static void Clear<TObject, TKey>(this IIntermediateCache<TObject, TKey> source)
        where TObject : notnull
        where TKey : notnull
    {
        if (source is null)
        {
            throw new ArgumentNullException(nameof(source));
        }

        source.Edit(updater => updater.Clear());
    }

    /// <summary>
    /// Clears all data.
    /// </summary>
    /// <typeparam name="TObject">The type of the object.</typeparam>
    /// <typeparam name="TKey">The type of the key.</typeparam>
    /// <param name="source">The source.</param>
    /// <exception cref="ArgumentNullException">source.</exception>
    public static void Clear<TObject, TKey>(this LockFreeObservableCache<TObject, TKey> source)
        where TObject : notnull
        where TKey : notnull
    {
        if (source is null)
        {
            throw new ArgumentNullException(nameof(source));
        }

        source.Edit(updater => updater.Clear());
    }

    /// <summary>
    /// Clones the changes  into the specified collection.
    /// </summary>
    /// <typeparam name="TObject">The type of the object.</typeparam>
    /// <typeparam name="TKey">The type of the key.</typeparam>
    /// <param name="source">The source.</param>
    /// <param name="target">The target.</param>
    /// <returns>An observable which emits change sets.</returns>
    public static IObservable<IChangeSet<TObject, TKey>> Clone<TObject, TKey>(this IObservable<IChangeSet<TObject, TKey>> source, ICollection<TObject> target)
        where TObject : notnull
        where TKey : notnull
    {
        if (source is null)
        {
            throw new ArgumentNullException(nameof(source));
        }

        if (target is null)
        {
            throw new ArgumentNullException(nameof(target));
        }

        return source.Do(
            changes =>
            {
                foreach (var item in changes.ToConcreteType())
                {
                    switch (item.Reason)
                    {
                        case ChangeReason.Add:
                            {
                                target.Add(item.Current);
                            }

                            break;

                        case ChangeReason.Update:
                            {
                                target.Remove(item.Previous.Value);
                                target.Add(item.Current);
                            }

                            break;

                        case ChangeReason.Remove:
                            target.Remove(item.Current);
                            break;
                    }
                }
            });
    }

    /// <summary>
    /// Convert the object using the specified conversion function.
    /// This is a lighter equivalent of Transform and is designed to be used with non-disposable objects.
    /// </summary>
    /// <typeparam name="TObject">The type of the object.</typeparam>
    /// <typeparam name="TKey">The type of the key.</typeparam>
    /// <typeparam name="TDestination">The type of the destination.</typeparam>
    /// <param name="source">The source.</param>
    /// <param name="conversionFactory">The conversion factory.</param>
    /// <returns>An observable which emits change sets.</returns>
    [Obsolete("This was an experiment that did not work. Use Transform instead")]
    public static IObservable<IChangeSet<TDestination, TKey>> Convert<TObject, TKey, TDestination>(this IObservable<IChangeSet<TObject, TKey>> source, Func<TObject, TDestination> conversionFactory)
        where TObject : notnull
        where TKey : notnull
        where TDestination : notnull
    {
        if (source is null)
        {
            throw new ArgumentNullException(nameof(source));
        }

        if (conversionFactory is null)
        {
            throw new ArgumentNullException(nameof(conversionFactory));
        }

        return source.Select(
            changes =>
            {
                var transformed = changes.Select(change => new Change<TDestination, TKey>(change.Reason, change.Key, conversionFactory(change.Current), change.Previous.Convert(conversionFactory), change.CurrentIndex, change.PreviousIndex));
                return new ChangeSet<TDestination, TKey>(transformed);
            });
    }

    /// <summary>
    /// Defer the subscription until the stream has been inflated with data.
    /// </summary>
    /// <typeparam name="TObject">The type of the object.</typeparam>
    /// <typeparam name="TKey">The type of the key.</typeparam>
    /// <param name="source">The source.</param>
    /// <returns>An observable which emits change sets.</returns>
    public static IObservable<IChangeSet<TObject, TKey>> DeferUntilLoaded<TObject, TKey>(this IObservable<IChangeSet<TObject, TKey>> source)
        where TObject : notnull
        where TKey : notnull
    {
        if (source is null)
        {
            throw new ArgumentNullException(nameof(source));
        }

        return new DeferUntilLoaded<TObject, TKey>(source).Run();
    }

    /// <summary>
    /// Defer the subscription until the stream has been inflated with data.
    /// </summary>
    /// <typeparam name="TObject">The type of the object.</typeparam>
    /// <typeparam name="TKey">The type of the key.</typeparam>
    /// <param name="source">The source.</param>
    /// <returns>An observable which emits change sets.</returns>
    public static IObservable<IChangeSet<TObject, TKey>> DeferUntilLoaded<TObject, TKey>(this IObservableCache<TObject, TKey> source)
        where TObject : notnull
        where TKey : notnull
    {
        if (source is null)
        {
            throw new ArgumentNullException(nameof(source));
        }

        return new DeferUntilLoaded<TObject, TKey>(source).Run();
    }

    /// <summary>
    /// <para>Disposes each item when no longer required.</para>
    /// <para>
    /// Individual items are disposed after removal or replacement changes have been sent downstream.
    /// All items previously-published on the stream are disposed after the stream finalizes.
    /// </para>
    /// </summary>
    /// <typeparam name="TObject">The type of the object.</typeparam>
    /// <typeparam name="TKey">The type of the key.</typeparam>
    /// <param name="source">The source.</param>
    /// <returns>A continuation of the original stream.</returns>
    /// <exception cref="ArgumentNullException">source.</exception>
    public static IObservable<IChangeSet<TObject, TKey>> DisposeMany<TObject, TKey>(this IObservable<IChangeSet<TObject, TKey>> source)
        where TObject : notnull
        where TKey : notnull
    {
        if (source is null)
        {
            throw new ArgumentNullException(nameof(source));
        }

        return new DisposeMany<TObject, TKey>(source).Run();
    }

    /// <summary>
    ///     Selects distinct values from the source.
    /// </summary>
    /// <typeparam name="TObject">The type object from which the distinct values are selected.</typeparam>
    /// <typeparam name="TKey">The type of the key.</typeparam>
    /// <typeparam name="TValue">The type of the value.</typeparam>
    /// <param name="source">The source.</param>
    /// <param name="valueSelector">The value selector.</param>
    /// <returns>An observable which will emit distinct change sets.</returns>
    /// <remarks>
    /// Due to it's nature only adds or removes can be returned.
    /// </remarks>
    /// <exception cref="ArgumentNullException">source.</exception>
    public static IObservable<IDistinctChangeSet<TValue>> DistinctValues<TObject, TKey, TValue>(this IObservable<IChangeSet<TObject, TKey>> source, Func<TObject, TValue> valueSelector)
        where TObject : notnull
        where TKey : notnull
        where TValue : notnull
    {
        if (source is null)
        {
            throw new ArgumentNullException(nameof(source));
        }

        if (valueSelector is null)
        {
            throw new ArgumentNullException(nameof(valueSelector));
        }

        return Observable.Create<IDistinctChangeSet<TValue>>(observer => new DistinctCalculator<TObject, TKey, TValue>(source, valueSelector).Run().SubscribeSafe(observer));
    }

    /// <summary>
    /// Loads the cache with the specified items in an optimised manner i.e. calculates the differences between the old and new items
    ///  in the list and amends only the differences.
    /// </summary>
    /// <typeparam name="TObject">The type of the object.</typeparam>
    /// <typeparam name="TKey">The type of the key.</typeparam>
    /// <param name="source">The source.</param>
    /// <param name="allItems">The items to add, update or delete.</param>
    /// <param name="equalityComparer">The equality comparer used to determine whether a new item is the same as an existing cached item.</param>
    /// <exception cref="ArgumentNullException">source.</exception>
    public static void EditDiff<TObject, TKey>(this ISourceCache<TObject, TKey> source, IEnumerable<TObject> allItems, IEqualityComparer<TObject> equalityComparer)
        where TObject : notnull
        where TKey : notnull
    {
        if (source is null)
        {
            throw new ArgumentNullException(nameof(source));
        }

        if (allItems is null)
        {
            throw new ArgumentNullException(nameof(allItems));
        }

        if (equalityComparer is null)
        {
            throw new ArgumentNullException(nameof(equalityComparer));
        }

        source.EditDiff(allItems, equalityComparer.Equals);
    }

    /// <summary>
    /// Loads the cache with the specified items in an optimised manner i.e. calculates the differences between the old and new items
    ///  in the list and amends only the differences.
    /// </summary>
    /// <typeparam name="TObject">The type of the object.</typeparam>
    /// <typeparam name="TKey">The type of the key.</typeparam>
    /// <param name="source">The source.</param>
    /// <param name="allItems">The items to compare and add, update or delete.</param>
    /// <param name="areItemsEqual">Expression to determine whether an item's value is equal to the old value (current, previous) => current.Version == previous.Version.</param>
    /// <exception cref="ArgumentNullException">source.</exception>
    public static void EditDiff<TObject, TKey>(this ISourceCache<TObject, TKey> source, IEnumerable<TObject> allItems, Func<TObject, TObject, bool> areItemsEqual)
        where TObject : notnull
        where TKey : notnull
    {
        if (source is null)
        {
            throw new ArgumentNullException(nameof(source));
        }

        if (allItems is null)
        {
            throw new ArgumentNullException(nameof(allItems));
        }

        if (areItemsEqual is null)
        {
            throw new ArgumentNullException(nameof(areItemsEqual));
        }

        var editDiff = new EditDiff<TObject, TKey>(source, areItemsEqual);
        editDiff.Edit(allItems);
    }

    /// <summary>
    /// Converts an Observable of Enumerable to an Observable ChangeSet that updates when the enumerables changes.  Counterpart operator to <see cref="ToCollection{TObject, TKey}(IObservable{IChangeSet{TObject, TKey}})"/>.
    /// </summary>
    /// <typeparam name="TObject">The type of the object.</typeparam>
    /// <typeparam name="TKey">The type of the key.</typeparam>
    /// <param name="source">The source.</param>
    /// <param name="keySelector">Key Selection Function for the ChangeSet.</param>
    /// <param name="equalityComparer">Optional <see cref="IEqualityComparer{T}"/> instance to use for comparing values.</param>
    /// <returns>An observable cache.</returns>
    /// <exception cref="ArgumentNullException">source.</exception>
    public static IObservable<IChangeSet<TObject, TKey>> EditDiff<TObject, TKey>(this IObservable<IEnumerable<TObject>> source, Func<TObject, TKey> keySelector, IEqualityComparer<TObject>? equalityComparer = null)
        where TObject : notnull
        where TKey : notnull
    {
        if (source is null)
        {
            throw new ArgumentNullException(nameof(source));
        }

        if (keySelector is null)
        {
            throw new ArgumentNullException(nameof(keySelector));
        }

        return new EditDiffChangeSet<TObject, TKey>(source, keySelector, equalityComparer).Run();
    }

    /// <summary>
    /// Converts an Observable Optional to an Observable ChangeSet that adds/removes/updates as the optional changes.
    /// </summary>
    /// <typeparam name="TObject">The type of the object.</typeparam>
    /// <typeparam name="TKey">The type of the key.</typeparam>
    /// <param name="source">The source.</param>
    /// <param name="keySelector">Key Selection Function for the ChangeSet.</param>
    /// <param name="equalityComparer">Optional <see cref="IEqualityComparer{T}"/> instance to use for comparing values.</param>
    /// <returns>An observable changeset.</returns>
    /// <exception cref="ArgumentNullException">source.</exception>
    public static IObservable<IChangeSet<TObject, TKey>> EditDiff<TObject, TKey>(this IObservable<Optional<TObject>> source, Func<TObject, TKey> keySelector, IEqualityComparer<TObject>? equalityComparer = null)
        where TObject : notnull
        where TKey : notnull
    {
        if (source is null)
        {
            throw new ArgumentNullException(nameof(source));
        }

        if (keySelector is null)
        {
            throw new ArgumentNullException(nameof(keySelector));
        }

        return new EditDiffChangeSetOptional<TObject, TKey>(source, keySelector, equalityComparer).Run();
    }

    /// <summary>
    /// Signal observers to re-evaluate the specified item.
    /// </summary>
    /// <typeparam name="TObject">The type of the object.</typeparam>
    /// <typeparam name="TKey">The type of the key.</typeparam>
    /// <param name="source">The source.</param>
    /// <param name="item">The item.</param>
    /// <exception cref="ArgumentNullException">source.</exception>
    [Obsolete(Constants.EvaluateIsDead)]
    public static void Evaluate<TObject, TKey>(this ISourceCache<TObject, TKey> source, TObject item)
        where TObject : notnull
        where TKey : notnull
    {
        if (source is null)
        {
            throw new ArgumentNullException(nameof(source));
        }

        source.Edit(updater => updater.Refresh(item));
    }

    /// <summary>
    /// Signal observers to re-evaluate the specified items.
    /// </summary>
    /// <typeparam name="TObject">The type of the object.</typeparam>
    /// <typeparam name="TKey">The type of the key.</typeparam>
    /// <param name="source">The source.</param>
    /// <param name="items">The items.</param>
    /// <exception cref="ArgumentNullException">source.</exception>
    [Obsolete(Constants.EvaluateIsDead)]
    public static void Evaluate<TObject, TKey>(this ISourceCache<TObject, TKey> source, IEnumerable<TObject> items)
        where TObject : notnull
        where TKey : notnull
    {
        if (source is null)
        {
            throw new ArgumentNullException(nameof(source));
        }

        source.Edit(updater => updater.Refresh(items));
    }

    /// <summary>
    /// Signal observers to re-evaluate the all items.
    /// </summary>
    /// <typeparam name="TObject">The type of the object.</typeparam>
    /// <typeparam name="TKey">The type of the key.</typeparam>
    /// <param name="source">The source.</param>
    /// <exception cref="ArgumentNullException">source.</exception>
    [Obsolete(Constants.EvaluateIsDead)]
    public static void Evaluate<TObject, TKey>(this ISourceCache<TObject, TKey> source)
        where TObject : notnull
        where TKey : notnull
    {
        if (source is null)
        {
            throw new ArgumentNullException(nameof(source));
        }

        source.Edit(updater => updater.Refresh());
    }

    /// <summary>
    /// Dynamically apply a logical Except operator between the collections
    /// Items from the first collection in the outer list are included unless contained in any of the other lists.
    /// </summary>
    /// <typeparam name="TObject">The type of the object.</typeparam>
    /// <typeparam name="TKey">The type of the key.</typeparam>
    /// <param name="source">The source.</param>
    /// <param name="others">The others.</param>
    /// <returns>An observable which emits change sets.</returns>
    /// <exception cref="ArgumentNullException">
    /// source
    /// or
    /// others.
    /// </exception>
    public static IObservable<IChangeSet<TObject, TKey>> Except<TObject, TKey>(this IObservable<IChangeSet<TObject, TKey>> source, params IObservable<IChangeSet<TObject, TKey>>[] others)
        where TObject : notnull
        where TKey : notnull
    {
        if (source is null)
        {
            throw new ArgumentNullException(nameof(source));
        }

        if (others is null || others.Length == 0)
        {
            throw new ArgumentNullException(nameof(others));
        }

        return source.Combine(CombineOperator.Except, others);
    }

    /// <summary>
    /// Dynamically apply a logical Except operator between the collections
    /// Items from the first collection in the outer list are included unless contained in any of the other lists.
    /// </summary>
    /// <typeparam name="TObject">The type of the object.</typeparam>
    /// <typeparam name="TKey">The type of the key.</typeparam>
    /// <param name="sources">The sources.</param>
    /// <returns>An observable which emits change sets.</returns>
    /// <exception cref="ArgumentNullException">
    /// source
    /// or
    /// others.
    /// </exception>
    public static IObservable<IChangeSet<TObject, TKey>> Except<TObject, TKey>(this ICollection<IObservable<IChangeSet<TObject, TKey>>> sources)
        where TObject : notnull
        where TKey : notnull
    {
        if (sources is null)
        {
            throw new ArgumentNullException(nameof(sources));
        }

        return sources.Combine(CombineOperator.Except);
    }

    /// <summary>
    /// Dynamically apply a logical Except operator between the collections
    /// Items from the first collection in the outer list are included unless contained in any of the other lists.
    /// </summary>
    /// <typeparam name="TObject">The type of the object.</typeparam>
    /// <typeparam name="TKey">The type of the key.</typeparam>
    /// <param name="sources">The source.</param>
    /// <returns>An observable which emits change sets.</returns>
    public static IObservable<IChangeSet<TObject, TKey>> Except<TObject, TKey>(this IObservableList<IObservable<IChangeSet<TObject, TKey>>> sources)
        where TObject : notnull
        where TKey : notnull
    {
        if (sources is null)
        {
            throw new ArgumentNullException(nameof(sources));
        }

        return sources.Combine(CombineOperator.Except);
    }

    /// <summary>
    /// Dynamically apply a logical Except operator between the items in the outer observable list.
    /// Items which are in any of the sources are included in the result.
    /// </summary>
    /// <typeparam name="TObject">The type of the object.</typeparam>
    /// <typeparam name="TKey">The type of the key.</typeparam>
    /// <param name="sources">The source.</param>
    /// <returns>An observable which emits change sets.</returns>
    public static IObservable<IChangeSet<TObject, TKey>> Except<TObject, TKey>(this IObservableList<IObservableCache<TObject, TKey>> sources)
        where TObject : notnull
        where TKey : notnull
    {
        if (sources is null)
        {
            throw new ArgumentNullException(nameof(sources));
        }

        return sources.Combine(CombineOperator.Except);
    }

    /// <summary>
    /// Dynamically apply a logical Except operator between the items in the outer observable list.
    /// Items which are in any of the sources are included in the result.
    /// </summary>
    /// <typeparam name="TObject">The type of the object.</typeparam>
    /// <typeparam name="TKey">The type of the key.</typeparam>
    /// <param name="sources">The source.</param>
    /// <returns>An observable which emits change sets.</returns>
    public static IObservable<IChangeSet<TObject, TKey>> Except<TObject, TKey>(this IObservableList<ISourceCache<TObject, TKey>> sources)
        where TObject : notnull
        where TKey : notnull
    {
        if (sources is null)
        {
            throw new ArgumentNullException(nameof(sources));
        }

        return sources.Combine(CombineOperator.Except);
    }

    /// <summary>
    /// Automatically removes items from the stream after the time specified by
    /// the timeSelector elapses.  Return null if the item should never be removed.
    /// </summary>
    /// <typeparam name="TObject">The type of the object.</typeparam>
    /// <typeparam name="TKey">The type of the key.</typeparam>
    /// <param name="source">The source.</param>
    /// <param name="timeSelector">The time selector.</param>
    /// <returns>An observable which emits change sets.</returns>
    /// <exception cref="ArgumentNullException">
    /// source
    /// or
    /// timeSelector.
    /// </exception>
    public static IObservable<IChangeSet<TObject, TKey>> ExpireAfter<TObject, TKey>(this IObservable<IChangeSet<TObject, TKey>> source, Func<TObject, TimeSpan?> timeSelector)
        where TObject : notnull
        where TKey : notnull => ExpireAfter(source, timeSelector, Scheduler.Default);

    /// <summary>
    /// Automatically removes items from the stream after the time specified by
    /// the timeSelector elapses.  Return null if the item should never be removed.
    /// </summary>
    /// <typeparam name="TObject">The type of the object.</typeparam>
    /// <typeparam name="TKey">The type of the key.</typeparam>
    /// <param name="source">The source.</param>
    /// <param name="timeSelector">The time selector.</param>
    /// <param name="scheduler">The scheduler.</param>
    /// <returns>An observable which emits change sets.</returns>
    /// <exception cref="ArgumentNullException">
    /// source
    /// or
    /// timeSelector.
    /// </exception>
    public static IObservable<IChangeSet<TObject, TKey>> ExpireAfter<TObject, TKey>(this IObservable<IChangeSet<TObject, TKey>> source, Func<TObject, TimeSpan?> timeSelector, IScheduler scheduler)
        where TObject : notnull
        where TKey : notnull
    {
        if (source is null)
        {
            throw new ArgumentNullException(nameof(source));
        }

        if (timeSelector is null)
        {
            throw new ArgumentNullException(nameof(timeSelector));
        }

        return source.ExpireAfter(timeSelector, null, scheduler);
    }

    /// <summary>
    /// Automatically removes items from the stream on the next poll after the time specified by
    /// the time selector elapses.
    /// </summary>
    /// <typeparam name="TObject">The type of the object.</typeparam>
    /// <typeparam name="TKey">The type of the key.</typeparam>
    /// <param name="source">The cache.</param>
    /// <param name="timeSelector">The time selector.  Return null if the item should never be removed.</param>
    /// <param name="pollingInterval">The polling interval.  if this value is specified,  items are expired on an interval.
    /// This will result in a loss of accuracy of the time which the item is expired but is less computationally expensive.
    /// </param>
    /// <returns>An observable of enumerable of the key values which has been removed.</returns>
    /// <exception cref="ArgumentNullException">source
    /// or
    /// timeSelector.</exception>
    public static IObservable<IChangeSet<TObject, TKey>> ExpireAfter<TObject, TKey>(this IObservable<IChangeSet<TObject, TKey>> source, Func<TObject, TimeSpan?> timeSelector, TimeSpan? pollingInterval)
        where TObject : notnull
        where TKey : notnull => ExpireAfter(source, timeSelector, pollingInterval, Scheduler.Default);

    /// <summary>
    /// Automatically removes items from the stream on the next poll after the time specified by
    /// the time selector elapses.
    /// </summary>
    /// <typeparam name="TObject">The type of the object.</typeparam>
    /// <typeparam name="TKey">The type of the key.</typeparam>
    /// <param name="source">The cache.</param>
    /// <param name="timeSelector">The time selector.  Return null if the item should never be removed.</param>
    /// <param name="pollingInterval">The polling interval.  if this value is specified,  items are expired on an interval.
    /// This will result in a loss of accuracy of the time which the item is expired but is less computationally expensive.
    /// </param>
    /// <param name="scheduler">The scheduler.</param>
    /// <returns>An observable of enumerable of the key values which has been removed.</returns>
    /// <exception cref="ArgumentNullException">source
    /// or
    /// timeSelector.</exception>
    public static IObservable<IChangeSet<TObject, TKey>> ExpireAfter<TObject, TKey>(this IObservable<IChangeSet<TObject, TKey>> source, Func<TObject, TimeSpan?> timeSelector, TimeSpan? pollingInterval, IScheduler scheduler)
        where TObject : notnull
        where TKey : notnull
    {
        if (source is null)
        {
            throw new ArgumentNullException(nameof(source));
        }

        if (timeSelector is null)
        {
            throw new ArgumentNullException(nameof(timeSelector));
        }

        return new TimeExpirer<TObject, TKey>(source, timeSelector, pollingInterval, scheduler).ExpireAfter();
    }

    /// <summary>
    /// Automatically removes items from the cache after the time specified by
    /// the time selector elapses.
    /// </summary>
    /// <typeparam name="TObject">The type of the object.</typeparam>
    /// <typeparam name="TKey">The type of the key.</typeparam>
    /// <param name="source">The cache.</param>
    /// <param name="timeSelector">The time selector.  Return null if the item should never be removed.</param>
    /// <param name="scheduler">The scheduler to perform the work on.</param>
    /// <returns>An observable of enumerable of the key values which has been removed.</returns>
    /// <exception cref="ArgumentNullException">source
    /// or
    /// timeSelector.</exception>
    public static IObservable<IEnumerable<KeyValuePair<TKey, TObject>>> ExpireAfter<TObject, TKey>(this ISourceCache<TObject, TKey> source, Func<TObject, TimeSpan?> timeSelector, IScheduler? scheduler = null)
        where TObject : notnull
        where TKey : notnull => source.ExpireAfter(timeSelector, null, scheduler);

    /// <summary>
    /// Automatically removes items from the cache after the time specified by
    /// the time selector elapses.
    /// </summary>
    /// <typeparam name="TObject">The type of the object.</typeparam>
    /// <typeparam name="TKey">The type of the key.</typeparam>
    /// <param name="source">The cache.</param>
    /// <param name="timeSelector">The time selector.  Return null if the item should never be removed.</param>
    /// <param name="interval">A polling interval.  Since multiple timer subscriptions can be expensive,
    /// it may be worth setting the interval .
    /// </param>
    /// <returns>An observable of enumerable of the key values which has been removed.</returns>
    /// <exception cref="ArgumentNullException">source
    /// or
    /// timeSelector.</exception>
    public static IObservable<IEnumerable<KeyValuePair<TKey, TObject>>> ExpireAfter<TObject, TKey>(this ISourceCache<TObject, TKey> source, Func<TObject, TimeSpan?> timeSelector, TimeSpan? interval = null)
        where TObject : notnull
        where TKey : notnull => ExpireAfter(source, timeSelector, interval, Scheduler.Default);

    /// <summary>
    /// Ensures there are no duplicated keys in the observable changeset.
    /// </summary>
    /// <param name="source"> The source change set.</param>
    /// <typeparam name="TObject">The type of the object.</typeparam>
    /// <typeparam name="TKey">The type of the key.</typeparam>
    /// <returns>A changeset which guarantees a key is only present at most once in the changeset.</returns>
    public static IObservable<IChangeSet<TObject, TKey>> EnsureUniqueKeys<TObject, TKey>(this IObservable<IChangeSet<TObject, TKey>> source)
        where TObject : notnull
        where TKey : notnull
    {
        if (source == null)
        {
            throw new ArgumentNullException(nameof(source));
        }

        return new UniquenessEnforcer<TObject, TKey>(source).Run();
    }

    /// <summary>
    /// Automatically removes items from the cache after the time specified by
    /// the time selector elapses.
    /// </summary>
    /// <typeparam name="TObject">The type of the object.</typeparam>
    /// <typeparam name="TKey">The type of the key.</typeparam>
    /// <param name="source">The cache.</param>
    /// <param name="timeSelector">The time selector.  Return null if the item should never be removed.</param>
    /// <param name="pollingInterval">A polling interval.  Since multiple timer subscriptions can be expensive,
    /// it may be worth setting the interval.
    /// </param>
    /// <param name="scheduler">The scheduler.</param>
    /// <returns>An observable of enumerable of the key values which has been removed.</returns>
    /// <exception cref="ArgumentNullException">source
    /// or
    /// timeSelector.</exception>
    [SuppressMessage("Design", "CA1031:Do not catch general exception types", Justification = "Deliberate capture.")]
    public static IObservable<IEnumerable<KeyValuePair<TKey, TObject>>> ExpireAfter<TObject, TKey>(this ISourceCache<TObject, TKey> source, Func<TObject, TimeSpan?> timeSelector, TimeSpan? pollingInterval, IScheduler? scheduler)
        where TObject : notnull
        where TKey : notnull
    {
        if (source is null)
        {
            throw new ArgumentNullException(nameof(source));
        }

        if (timeSelector is null)
        {
            throw new ArgumentNullException(nameof(timeSelector));
        }

        scheduler ??= Scheduler.Default;

        return Observable.Create<IEnumerable<KeyValuePair<TKey, TObject>>>(
            observer => source.Connect().ForExpiry(timeSelector, pollingInterval, scheduler).Finally(observer.OnCompleted).Subscribe(
                    toRemove =>
                    {
                        try
                        {
                            // remove from cache and notify which items have been auto removed
                            var keyValuePairs = toRemove as KeyValuePair<TKey, TObject>[] ?? toRemove.AsArray();
                            if (keyValuePairs.Length == 0)
                            {
                                return;
                            }

                            source.Remove(keyValuePairs.Select(kv => kv.Key));
                            observer.OnNext(keyValuePairs);
                        }
                        catch (Exception ex)
                        {
                            observer.OnError(ex);
                        }
                    }));
    }

    /// <summary>
    /// Filters the specified source.
    /// </summary>
    /// <typeparam name="TObject">The type of the object.</typeparam>
    /// <typeparam name="TKey">The type of the key.</typeparam>
    /// <param name="source">The source.</param>
    /// <param name="filter">The filter.</param>
    /// <param name="suppressEmptyChangeSets">By default empty changeset notifications are suppressed for performance reasons.  Set to false to publish empty changesets.  Doing so can be useful for monitoring loading status.</param>
    /// <returns>An observable which emits change sets.</returns>
    public static IObservable<IChangeSet<TObject, TKey>> Filter<TObject, TKey>(this IObservable<IChangeSet<TObject, TKey>> source, Func<TObject, bool> filter, bool suppressEmptyChangeSets = true)
        where TObject : notnull
        where TKey : notnull
    {
        if (source is null)
        {
            throw new ArgumentNullException(nameof(source));
        }

        return new StaticFilter<TObject, TKey>(source, filter, suppressEmptyChangeSets).Run();
    }

    /// <summary>
    /// Creates a filtered stream which can be dynamically filtered.
    /// </summary>
    /// <typeparam name="TObject">The type of the object.</typeparam>
    /// <typeparam name="TKey">The type of the key.</typeparam>
    /// <param name="source">The source.</param>
    /// <param name="predicateChanged">Observable to change the underlying predicate.</param>
    /// <param name="suppressEmptyChangeSets">By default empty changeset notifications are suppressed for performance reasons.  Set to false to publish empty changesets.  Doing so can be useful for monitoring loading status.</param>
    /// <returns>An observable which emits change sets.</returns>
    public static IObservable<IChangeSet<TObject, TKey>> Filter<TObject, TKey>(this IObservable<IChangeSet<TObject, TKey>> source, IObservable<Func<TObject, bool>> predicateChanged, bool suppressEmptyChangeSets = true)
        where TObject : notnull
        where TKey : notnull
    {
        if (source is null)
        {
            throw new ArgumentNullException(nameof(source));
        }

        if (predicateChanged is null)
        {
            throw new ArgumentNullException(nameof(predicateChanged));
        }

        return source.Filter(predicateChanged, Observable.Empty<Unit>(), suppressEmptyChangeSets);
    }

    /// <summary>
    /// Creates a filtered stream which can be dynamically filtered.
    /// </summary>
    /// <typeparam name="TObject">The type of the object.</typeparam>
    /// <typeparam name="TKey">The type of the key.</typeparam>
    /// <param name="source">The source.</param>
    /// <param name="reapplyFilter">Observable to re-evaluate whether the filter still matches items. Use when filtering on mutable values.</param>
    /// <param name="suppressEmptyChangeSets">By default empty changeset notifications are suppressed for performance reasons.  Set to false to publish empty changesets.  Doing so can be useful for monitoring loading status.</param>
    /// <returns>An observable which emits change sets.</returns>
    public static IObservable<IChangeSet<TObject, TKey>> Filter<TObject, TKey>(this IObservable<IChangeSet<TObject, TKey>> source, IObservable<Unit> reapplyFilter, bool suppressEmptyChangeSets = true)
        where TObject : notnull
        where TKey : notnull
    {
        if (source is null)
        {
            throw new ArgumentNullException(nameof(source));
        }

        if (reapplyFilter is null)
        {
            throw new ArgumentNullException(nameof(reapplyFilter));
        }

        return source.Filter(Observable.Empty<Func<TObject, bool>>(), reapplyFilter, suppressEmptyChangeSets);
    }

    /// <summary>
    /// Creates a filtered stream which can be dynamically filtered.
    /// </summary>
    /// <typeparam name="TObject">The type of the object.</typeparam>
    /// <typeparam name="TKey">The type of the key.</typeparam>
    /// <param name="source">The source.</param>
    /// <param name="predicateChanged">Observable to change the underlying predicate.</param>
    /// <param name="reapplyFilter">Observable to re-evaluate whether the filter still matches items. Use when filtering on mutable values.</param>
    /// <param name="suppressEmptyChangeSets">By default empty changeset notifications are suppressed for performance reasons.  Set to false to publish empty changesets.  Doing so can be useful for monitoring loading status.</param>
    /// <returns>An observable which emits change sets.</returns>
    public static IObservable<IChangeSet<TObject, TKey>> Filter<TObject, TKey>(this IObservable<IChangeSet<TObject, TKey>> source, IObservable<Func<TObject, bool>> predicateChanged, IObservable<Unit> reapplyFilter, bool suppressEmptyChangeSets = true)
        where TObject : notnull
        where TKey : notnull
    {
        if (source is null)
        {
            throw new ArgumentNullException(nameof(source));
        }

        if (predicateChanged is null)
        {
            throw new ArgumentNullException(nameof(predicateChanged));
        }

        if (reapplyFilter is null)
        {
            throw new ArgumentNullException(nameof(reapplyFilter));
        }

        return new DynamicFilter<TObject, TKey>(source, predicateChanged, reapplyFilter, suppressEmptyChangeSets).Run();
    }

    /// <summary>
    /// Filters the stream of changes according to an Observable bool that is created for each item using the specified factory function.
    /// </summary>
    /// <typeparam name="TObject">The type of the object.</typeparam>
    /// <typeparam name="TKey">The type of the key.</typeparam>
    /// <param name="source">The source.</param>
    /// <param name="filterFactory">Factory function used to create the observable bool that controls whether that given item passes the filter or not.</param>
    /// <param name="buffer">Optional time to buffer changes from the observable bools.</param>
    /// <param name="scheduler">Optional scheduler to use when buffering the changes.</param>
    /// <returns>An observable changeset that only contains items whose corresponding observable bool has emitted true as its most recent value.</returns>
    /// <exception cref="ArgumentNullException">One of the given parameters was null.</exception>
    public static IObservable<IChangeSet<TObject, TKey>> FilterOnObservable<TObject, TKey>(this IObservable<IChangeSet<TObject, TKey>> source, Func<TObject, TKey, IObservable<bool>> filterFactory, TimeSpan? buffer = null, IScheduler? scheduler = null)
        where TObject : notnull
        where TKey : notnull
    {
        if (source is null)
        {
            throw new ArgumentNullException(nameof(source));
        }

        if (filterFactory is null)
        {
            throw new ArgumentNullException(nameof(filterFactory));
        }

        return new FilterOnObservable<TObject, TKey>(source, filterFactory, buffer, scheduler).Run();
    }

    /// <summary>
    /// Filters the stream of changes according to an Observable bool that is created for each item using the specified factory function.
    /// </summary>
    /// <typeparam name="TObject">The type of the object.</typeparam>
    /// <typeparam name="TKey">The type of the key.</typeparam>
    /// <param name="source">The source.</param>
    /// <param name="filterFactory">Factory function used to create the observable bool that controls whether that given item passes the filter or not.</param>
    /// <param name="buffer">Optional time to buffer changes from the observable bools.</param>
    /// <param name="scheduler">Optional scheduler to use when buffering the changes.</param>
    /// <returns>An observable changeset that only contains items whose corresponding observable bool has emitted true as its most recent value.</returns>
    /// <exception cref="ArgumentNullException">One of the given parameters was null.</exception>
    public static IObservable<IChangeSet<TObject, TKey>> FilterOnObservable<TObject, TKey>(this IObservable<IChangeSet<TObject, TKey>> source, Func<TObject, IObservable<bool>> filterFactory, TimeSpan? buffer = null, IScheduler? scheduler = null)
        where TObject : notnull
        where TKey : notnull
    {
        if (filterFactory is null)
        {
            throw new ArgumentNullException(nameof(filterFactory));
        }

        return source.FilterOnObservable((obj, _) => filterFactory(obj), buffer, scheduler);
    }

    /// <summary>
    /// Filters source on the specified property using the specified predicate.
    /// The filter will automatically reapply when a property changes.
    /// When there are likely to be a large number of property changes specify a throttle to improve performance.
    /// </summary>
    /// <typeparam name="TObject">The type of the object.</typeparam>
    /// <typeparam name="TKey">The type of the key.</typeparam>
    /// <typeparam name="TProperty">The type of the property.</typeparam>
    /// <param name="source">The source.</param>
    /// <param name="propertySelector">The property selector. When the property changes a the filter specified will be re-evaluated.</param>
    /// <param name="predicate">A predicate based on the object which contains the changed property.</param>
    /// <param name="propertyChangedThrottle">The property changed throttle.</param>
    /// <param name="scheduler">The scheduler used when throttling.</param>
    /// <returns>An observable which emits change sets.</returns>
    [Obsolete("Use AutoRefresh(), followed by Filter() instead")]
    public static IObservable<IChangeSet<TObject, TKey>> FilterOnProperty<TObject, TKey, TProperty>(this IObservable<IChangeSet<TObject, TKey>> source, Expression<Func<TObject, TProperty>> propertySelector, Func<TObject, bool> predicate, TimeSpan? propertyChangedThrottle = null, IScheduler? scheduler = null)
        where TObject : INotifyPropertyChanged
        where TKey : notnull
    {
        if (source is null)
        {
            throw new ArgumentNullException(nameof(source));
        }

        if (propertySelector is null)
        {
            throw new ArgumentNullException(nameof(propertySelector));
        }

        if (predicate is null)
        {
            throw new ArgumentNullException(nameof(predicate));
        }

        return new FilterOnProperty<TObject, TKey, TProperty>(source, propertySelector, predicate, propertyChangedThrottle, scheduler).Run();
    }

    /// <summary>
    /// Ensure that finally is always called. Thanks to Lee Campbell for this.
    /// </summary>
    /// <typeparam name="T">The type contained within the observables.</typeparam>
    /// <param name="source">The source.</param>
    /// <param name="finallyAction">The finally action.</param>
    /// <returns>An observable which has always a finally action applied.</returns>
    /// <exception cref="ArgumentNullException">source.</exception>
    [Obsolete("This can cause unhandled exception issues so do not use")]
    public static IObservable<T> FinallySafe<T>(this IObservable<T> source, Action finallyAction)
    {
        if (source is null)
        {
            throw new ArgumentNullException(nameof(source));
        }

        if (finallyAction is null)
        {
            throw new ArgumentNullException(nameof(finallyAction));
        }

        return new FinallySafe<T>(source, finallyAction).Run();
    }

    /// <summary>
    /// Flattens an update collection to it's individual items.
    /// </summary>
    /// <typeparam name="TObject">The type of the object.</typeparam>
    /// <typeparam name="TKey">The type of the key.</typeparam>
    /// <param name="source">The source.</param>
    /// <returns>An observable which emits change set values on a flatten result.</returns>
    /// <exception cref="ArgumentNullException">source.</exception>
    public static IObservable<Change<TObject, TKey>> Flatten<TObject, TKey>(this IObservable<IChangeSet<TObject, TKey>> source)
        where TObject : notnull
        where TKey : notnull
    {
        if (source is null)
        {
            throw new ArgumentNullException(nameof(source));
        }

        return source.SelectMany(changes => changes);
    }

    /// <summary>
    /// Convert the result of a buffer operation to a single change set.
    /// </summary>
    /// <typeparam name="TObject">The type of the object.</typeparam>
    /// <typeparam name="TKey">The type of the key.</typeparam>
    /// <param name="source">The source.</param>
    /// <returns>An observable which emits change sets.</returns>
    public static IObservable<IChangeSet<TObject, TKey>> FlattenBufferResult<TObject, TKey>(this IObservable<IList<IChangeSet<TObject, TKey>>> source)
        where TObject : notnull
        where TKey : notnull
    {
        if (source is null)
        {
            throw new ArgumentNullException(nameof(source));
        }

        return source.Where(x => x.Count != 0).Select(updates => new ChangeSet<TObject, TKey>(updates.SelectMany(u => u)));
    }

    /// <summary>
    /// Provides a call back for each change.
    /// </summary>
    /// <typeparam name="TObject">The type of the object.</typeparam>
    /// <typeparam name="TKey">The type of the key.</typeparam>
    /// <param name="source">The source.</param>
    /// <param name="action">The action.</param>
    /// <returns>An observable which will perform the action on each item.</returns>
    public static IObservable<IChangeSet<TObject, TKey>> ForEachChange<TObject, TKey>(this IObservable<IChangeSet<TObject, TKey>> source, Action<Change<TObject, TKey>> action)
        where TObject : notnull
        where TKey : notnull
    {
        if (source is null)
        {
            throw new ArgumentNullException(nameof(source));
        }

        if (action is null)
        {
            throw new ArgumentNullException(nameof(action));
        }

        return source.Do(changes => changes.ForEach(action));
    }

    /// <summary>
    /// Joins the left and right observable data sources, taking any left or right values and matching them, provided that the left or the right has a value.
    /// This is the equivalent of SQL full join.
    /// </summary>
    /// <typeparam name="TLeft">The object type of the left data source.</typeparam>
    /// <typeparam name="TLeftKey">The key type of the left data source.</typeparam>
    /// <typeparam name="TRight">The object type of the right data source.</typeparam>
    /// <typeparam name="TRightKey">The key type of the right data source.</typeparam>
    /// <typeparam name="TDestination">The resulting object which. </typeparam>
    /// <param name="left">The left data source.</param>
    /// <param name="right">The right data source.</param>
    /// <param name="rightKeySelector">Specify the foreign key on the right data source.</param>
    /// <param name="resultSelector">The result selector.used to transform the combined data into. Example (key, left, right) => new CustomObject(key, left, right).</param>
    /// <returns>An observable which will emit change sets.</returns>
    public static IObservable<IChangeSet<TDestination, TLeftKey>> FullJoin<TLeft, TLeftKey, TRight, TRightKey, TDestination>(this IObservable<IChangeSet<TLeft, TLeftKey>> left, IObservable<IChangeSet<TRight, TRightKey>> right, Func<TRight, TLeftKey> rightKeySelector, Func<Optional<TLeft>, Optional<TRight>, TDestination> resultSelector)
        where TLeft : notnull
        where TLeftKey : notnull
        where TRight : notnull
        where TRightKey : notnull
        where TDestination : notnull
    {
        if (left is null)
        {
            throw new ArgumentNullException(nameof(left));
        }

        if (right is null)
        {
            throw new ArgumentNullException(nameof(right));
        }

        if (rightKeySelector is null)
        {
            throw new ArgumentNullException(nameof(rightKeySelector));
        }

        if (resultSelector is null)
        {
            throw new ArgumentNullException(nameof(resultSelector));
        }

        return left.FullJoin(right, rightKeySelector, (_, leftValue, rightValue) => resultSelector(leftValue, rightValue));
    }

    /// <summary>
    /// Joins the left and right observable data sources, taking any left or right values and matching them, provided that the left or the right has a value.
    /// This is the equivalent of SQL full join.
    /// </summary>
    /// <typeparam name="TLeft">The object type of the left data source.</typeparam>
    /// <typeparam name="TLeftKey">The key type of the left data source.</typeparam>
    /// <typeparam name="TRight">The object type of the right data source.</typeparam>
    /// <typeparam name="TRightKey">The key type of the right data source.</typeparam>
    /// <typeparam name="TDestination">The resulting object which. </typeparam>
    /// <param name="left">The left data source.</param>
    /// <param name="right">The right data source.</param>
    /// <param name="rightKeySelector">Specify the foreign key on the right data source.</param>
    /// <param name="resultSelector">The result selector.used to transform the combined data into. Example (key, left, right) => new CustomObject(key, left, right).</param>
    /// <returns>An observable which will emit change sets.</returns>
    public static IObservable<IChangeSet<TDestination, TLeftKey>> FullJoin<TLeft, TLeftKey, TRight, TRightKey, TDestination>(this IObservable<IChangeSet<TLeft, TLeftKey>> left, IObservable<IChangeSet<TRight, TRightKey>> right, Func<TRight, TLeftKey> rightKeySelector, Func<TLeftKey, Optional<TLeft>, Optional<TRight>, TDestination> resultSelector)
        where TLeft : notnull
        where TLeftKey : notnull
        where TRight : notnull
        where TRightKey : notnull
        where TDestination : notnull
    {
        if (left is null)
        {
            throw new ArgumentNullException(nameof(left));
        }

        if (right is null)
        {
            throw new ArgumentNullException(nameof(right));
        }

        if (rightKeySelector is null)
        {
            throw new ArgumentNullException(nameof(rightKeySelector));
        }

        if (resultSelector is null)
        {
            throw new ArgumentNullException(nameof(resultSelector));
        }

        return new FullJoin<TLeft, TLeftKey, TRight, TRightKey, TDestination>(left, right, rightKeySelector, resultSelector).Run();
    }

    /// <summary>
    /// Groups the right data source and joins the resulting group to the left data source, matching these using the specified key selector. Results are included when the left or the right has a value.
    /// This is the equivalent of SQL full join.
    /// </summary>
    /// <typeparam name="TLeft">The object type of the left data source.</typeparam>
    /// <typeparam name="TLeftKey">The key type of the left data source.</typeparam>
    /// <typeparam name="TRight">The object type of the right data source.</typeparam>
    /// <typeparam name="TRightKey">The key type of the right data source.</typeparam>
    /// <typeparam name="TDestination">The resulting object which. </typeparam>
    /// <param name="left">The left data source.</param>
    /// <param name="right">The right data source.</param>
    /// <param name="rightKeySelector">Specify the foreign key on the right data source.</param>
    /// <param name="resultSelector">The result selector.used to transform the combined data into. Example (left, right) => new CustomObject(key, left, right).</param>
    /// <returns>An observable which will emit change sets.</returns>
    public static IObservable<IChangeSet<TDestination, TLeftKey>> FullJoinMany<TLeft, TLeftKey, TRight, TRightKey, TDestination>(this IObservable<IChangeSet<TLeft, TLeftKey>> left, IObservable<IChangeSet<TRight, TRightKey>> right, Func<TRight, TLeftKey> rightKeySelector, Func<Optional<TLeft>, IGrouping<TRight, TRightKey, TLeftKey>, TDestination> resultSelector)
        where TLeft : notnull
        where TLeftKey : notnull
        where TRight : notnull
        where TRightKey : notnull
        where TDestination : notnull
    {
        if (left is null)
        {
            throw new ArgumentNullException(nameof(left));
        }

        if (right is null)
        {
            throw new ArgumentNullException(nameof(right));
        }

        if (rightKeySelector is null)
        {
            throw new ArgumentNullException(nameof(rightKeySelector));
        }

        if (resultSelector is null)
        {
            throw new ArgumentNullException(nameof(resultSelector));
        }

        return left.FullJoinMany(right, rightKeySelector, (_, leftValue, rightValue) => resultSelector(leftValue, rightValue));
    }

    /// <summary>
    /// Groups the right data source and joins the resulting group to the left data source, matching these using the specified key selector. Results are included when the left or the right has a value.
    /// This is the equivalent of SQL full join.
    /// </summary>
    /// <typeparam name="TLeft">The object type of the left data source.</typeparam>
    /// <typeparam name="TLeftKey">The key type of the left data source.</typeparam>
    /// <typeparam name="TRight">The object type of the right data source.</typeparam>
    /// <typeparam name="TRightKey">The key type of the right data source.</typeparam>
    /// <typeparam name="TDestination">The resulting object which. </typeparam>
    /// <param name="left">The left data source.</param>
    /// <param name="right">The right data source.</param>
    /// <param name="rightKeySelector">Specify the foreign key on the right data source.</param>
    /// <param name="resultSelector">The result selector.used to transform the combined data into. Example (key, left, right) => new CustomObject(key, left, right).</param>
    /// <returns>An observable which will emit change sets.</returns>
    public static IObservable<IChangeSet<TDestination, TLeftKey>> FullJoinMany<TLeft, TLeftKey, TRight, TRightKey, TDestination>(this IObservable<IChangeSet<TLeft, TLeftKey>> left, IObservable<IChangeSet<TRight, TRightKey>> right, Func<TRight, TLeftKey> rightKeySelector, Func<TLeftKey, Optional<TLeft>, IGrouping<TRight, TRightKey, TLeftKey>, TDestination> resultSelector)
        where TLeft : notnull
        where TLeftKey : notnull
        where TRight : notnull
        where TRightKey : notnull
        where TDestination : notnull
    {
        if (left is null)
        {
            throw new ArgumentNullException(nameof(left));
        }

        if (right is null)
        {
            throw new ArgumentNullException(nameof(right));
        }

        if (rightKeySelector is null)
        {
            throw new ArgumentNullException(nameof(rightKeySelector));
        }

        if (resultSelector is null)
        {
            throw new ArgumentNullException(nameof(resultSelector));
        }

        return new FullJoinMany<TLeft, TLeftKey, TRight, TRightKey, TDestination>(left, right, rightKeySelector, resultSelector).Run();
    }

    /// <summary>
    ///  Groups the source on the value returned by group selector factory.
    ///  A group is included for each item in the resulting group source.
    /// </summary>
    /// <typeparam name="TObject">The type of the object.</typeparam>
    /// <typeparam name="TKey">The type of the key.</typeparam>
    /// <typeparam name="TGroupKey">The type of the group key.</typeparam>
    /// <param name="source">The source.</param>
    /// <param name="groupSelector">The group selector factory.</param>
    /// <param name="resultGroupSource">
    ///   A distinct stream used to determine the result.
    /// </param>
    /// <remarks>
    /// Useful for parent-child collection when the parent and child are soured from different streams.
    /// </remarks>
    /// <returns>An observable which will emit group change sets.</returns>
    public static IObservable<IGroupChangeSet<TObject, TKey, TGroupKey>> Group<TObject, TKey, TGroupKey>(this IObservable<IChangeSet<TObject, TKey>> source, Func<TObject, TGroupKey> groupSelector, IObservable<IDistinctChangeSet<TGroupKey>> resultGroupSource)
        where TObject : notnull
        where TKey : notnull
        where TGroupKey : notnull
    {
        if (source is null)
        {
            throw new ArgumentNullException(nameof(source));
        }

        if (groupSelector is null)
        {
            throw new ArgumentNullException(nameof(groupSelector));
        }

        if (resultGroupSource is null)
        {
            throw new ArgumentNullException(nameof(resultGroupSource));
        }

        return new SpecifiedGrouper<TObject, TKey, TGroupKey>(source, groupSelector, resultGroupSource).Run();
    }

    /// <summary>
    /// Groups the source on the value returned by group selector factory.
    /// </summary>
    /// <typeparam name="TObject">The type of the object.</typeparam>
    /// <typeparam name="TKey">The type of the key.</typeparam>
    /// <typeparam name="TGroupKey">The type of the group key.</typeparam>
    /// <param name="source">The source.</param>
    /// <param name="groupSelectorKey">The group selector key.</param>
    /// <returns>An observable which will emit group change sets.</returns>
    public static IObservable<IGroupChangeSet<TObject, TKey, TGroupKey>> Group<TObject, TKey, TGroupKey>(this IObservable<IChangeSet<TObject, TKey>> source, Func<TObject, TGroupKey> groupSelectorKey)
        where TObject : notnull
        where TKey : notnull
        where TGroupKey : notnull
    {
        if (source is null)
        {
            throw new ArgumentNullException(nameof(source));
        }

        if (groupSelectorKey is null)
        {
            throw new ArgumentNullException(nameof(groupSelectorKey));
        }

        return new GroupOn<TObject, TKey, TGroupKey>(source, groupSelectorKey, null).Run();
    }

    /// <summary>
    /// Groups the source on the value returned by group selector factory.
    /// </summary>
    /// <typeparam name="TObject">The type of the object.</typeparam>
    /// <typeparam name="TKey">The type of the key.</typeparam>
    /// <typeparam name="TGroupKey">The type of the group key.</typeparam>
    /// <param name="source">The source.</param>
    /// <param name="groupSelectorKey">The group selector key.</param>
    /// <param name="regrouper">Invoke to  the for the grouping to be re-evaluated.</param>
    /// <returns>An observable which will emit group change sets.</returns>
    /// <exception cref="ArgumentNullException">
    /// source
    /// or
    /// groupSelectorKey
    /// or
    /// groupController.
    /// </exception>
    public static IObservable<IGroupChangeSet<TObject, TKey, TGroupKey>> Group<TObject, TKey, TGroupKey>(this IObservable<IChangeSet<TObject, TKey>> source, Func<TObject, TGroupKey> groupSelectorKey, IObservable<Unit> regrouper)
        where TObject : notnull
        where TKey : notnull
        where TGroupKey : notnull
    {
        if (source is null)
        {
            throw new ArgumentNullException(nameof(source));
        }

        if (groupSelectorKey is null)
        {
            throw new ArgumentNullException(nameof(groupSelectorKey));
        }

        if (regrouper is null)
        {
            throw new ArgumentNullException(nameof(regrouper));
        }

        return new GroupOn<TObject, TKey, TGroupKey>(source, groupSelectorKey, regrouper).Run();
    }

    /// <summary>
    /// <para>Groups the source using the property specified by the property selector. Groups are re-applied when the property value changed.</para>
    /// <para>When there are likely to be a large number of group property changes specify a throttle to improve performance.</para>
    /// </summary>
    /// <typeparam name="TObject">The type of the object.</typeparam>
    /// <typeparam name="TKey">The type of the key.</typeparam>
    /// <typeparam name="TGroupKey">The type of the group key.</typeparam>
    /// <param name="source">The source.</param>
    /// <param name="propertySelector">The property selector used to group the items.</param>
    /// <param name="propertyChangedThrottle">A time span that indicates the throttle to wait for property change events.</param>
    /// <param name="scheduler">The scheduler.</param>
    /// <returns>An observable which will emit immutable group change sets.</returns>
    public static IObservable<IGroupChangeSet<TObject, TKey, TGroupKey>> GroupOnProperty<TObject, TKey, TGroupKey>(this IObservable<IChangeSet<TObject, TKey>> source, Expression<Func<TObject, TGroupKey>> propertySelector, TimeSpan? propertyChangedThrottle = null, IScheduler? scheduler = null)
        where TObject : INotifyPropertyChanged
        where TKey : notnull
        where TGroupKey : notnull
    {
        if (source is null)
        {
            throw new ArgumentNullException(nameof(source));
        }

        if (propertySelector is null)
        {
            throw new ArgumentNullException(nameof(propertySelector));
        }

        return new GroupOnProperty<TObject, TKey, TGroupKey>(source, propertySelector, propertyChangedThrottle, scheduler).Run();
    }

    /// <summary>
    /// <para>Groups the source using the property specified by the property selector. Each update produces immutable grouping. Groups are re-applied when the property value changed.</para>
    /// <para>When there are likely to be a large number of group property changes specify a throttle to improve performance.</para>
    /// </summary>
    /// <typeparam name="TObject">The type of the object.</typeparam>
    /// <typeparam name="TKey">The type of the key.</typeparam>
    /// <typeparam name="TGroupKey">The type of the group key.</typeparam>
    /// <param name="source">The source.</param>
    /// <param name="propertySelector">The property selector used to group the items.</param>
    /// <param name="propertyChangedThrottle">A time span that indicates the throttle to wait for property change events.</param>
    /// <param name="scheduler">The scheduler.</param>
    /// <returns>An observable which will emit immutable group change sets.</returns>
    public static IObservable<IImmutableGroupChangeSet<TObject, TKey, TGroupKey>> GroupOnPropertyWithImmutableState<TObject, TKey, TGroupKey>(this IObservable<IChangeSet<TObject, TKey>> source, Expression<Func<TObject, TGroupKey>> propertySelector, TimeSpan? propertyChangedThrottle = null, IScheduler? scheduler = null)
        where TObject : INotifyPropertyChanged
        where TKey : notnull
        where TGroupKey : notnull
    {
        if (source is null)
        {
            throw new ArgumentNullException(nameof(source));
        }

        if (propertySelector is null)
        {
            throw new ArgumentNullException(nameof(propertySelector));
        }

        return new GroupOnPropertyWithImmutableState<TObject, TKey, TGroupKey>(source, propertySelector, propertyChangedThrottle, scheduler).Run();
    }

    /// <summary>
    /// Groups the source on the value returned by group selector factory. Each update produces immutable grouping.
    /// </summary>
    /// <typeparam name="TObject">The type of the object.</typeparam>
    /// <typeparam name="TKey">The type of the key.</typeparam>
    /// <typeparam name="TGroupKey">The type of the group key.</typeparam>
    /// <param name="source">The source.</param>
    /// <param name="groupSelectorKey">The group selector key.</param>
    /// <param name="regrouper">Invoke to  the for the grouping to be re-evaluated.</param>
    /// <returns>An observable which will emit immutable group change sets.</returns>
    /// <exception cref="ArgumentNullException">
    /// source
    /// or
    /// groupSelectorKey
    /// or
    /// groupController.
    /// </exception>
    public static IObservable<IImmutableGroupChangeSet<TObject, TKey, TGroupKey>> GroupWithImmutableState<TObject, TKey, TGroupKey>(this IObservable<IChangeSet<TObject, TKey>> source, Func<TObject, TGroupKey> groupSelectorKey, IObservable<Unit>? regrouper = null)
        where TObject : notnull
        where TKey : notnull
        where TGroupKey : notnull
    {
        if (source is null)
        {
            throw new ArgumentNullException(nameof(source));
        }

        if (groupSelectorKey is null)
        {
            throw new ArgumentNullException(nameof(groupSelectorKey));
        }

        return new GroupOnImmutable<TObject, TKey, TGroupKey>(source, groupSelectorKey, regrouper).Run();
    }

    /// <summary>
    /// Ignores updates when the update is the same reference.
    /// </summary>
    /// <typeparam name="TObject">The object of the change set.</typeparam>
    /// <typeparam name="TKey">The key of the change set.</typeparam>
    /// <param name="source">The source observable which emits change sets.</param>
    /// <returns>An observable which emits change sets and ignores equal value changes.</returns>
    public static IObservable<IChangeSet<TObject, TKey>> IgnoreSameReferenceUpdate<TObject, TKey>(this IObservable<IChangeSet<TObject, TKey>> source)
        where TObject : notnull
        where TKey : notnull => source.IgnoreUpdateWhen((c, p) => ReferenceEquals(c, p));

    /// <summary>
    /// Ignores the update when the condition is met.
    /// The first parameter in the ignore function is the current value and the second parameter is the previous value.
    /// </summary>
    /// <typeparam name="TObject">The type of the object.</typeparam>
    /// <typeparam name="TKey">The type of the key.</typeparam>
    /// <param name="source">The source.</param>
    /// <param name="ignoreFunction">The ignore function (current,previous)=>{ return true to ignore }.</param>
    /// <returns>An observable which emits change sets and ignores updates equal to the lambda.</returns>
    public static IObservable<IChangeSet<TObject, TKey>> IgnoreUpdateWhen<TObject, TKey>(this IObservable<IChangeSet<TObject, TKey>> source, Func<TObject, TObject, bool> ignoreFunction)
        where TObject : notnull
        where TKey : notnull => source.Select(
            updates =>
            {
                var result = updates.Where(
                    u =>
                    {
                        if (u.Reason != ChangeReason.Update)
                        {
                            return true;
                        }

                        return !ignoreFunction(u.Current, u.Previous.Value);
                    });
                return new ChangeSet<TObject, TKey>(result);
            }).NotEmpty();

    /// <summary>
    /// Only includes the update when the condition is met.
    /// The first parameter in the ignore function is the current value and the second parameter is the previous value.
    /// </summary>
    /// <typeparam name="TObject">The type of the object.</typeparam>
    /// <typeparam name="TKey">The type of the key.</typeparam>
    /// <param name="source">The source.</param>
    /// <param name="includeFunction">The include function (current,previous)=>{ return true to include }.</param>
    /// <returns>An observable which emits change sets and ignores updates equal to the lambda.</returns>
    public static IObservable<IChangeSet<TObject, TKey>> IncludeUpdateWhen<TObject, TKey>(this IObservable<IChangeSet<TObject, TKey>> source, Func<TObject, TObject, bool> includeFunction)
        where TObject : notnull
        where TKey : notnull
    {
        if (source is null)
        {
            throw new ArgumentNullException(nameof(source));
        }

        if (includeFunction is null)
        {
            throw new ArgumentNullException(nameof(includeFunction));
        }

        return source.Select(
            changes =>
            {
                var result = changes.Where(change => change.Reason != ChangeReason.Update || includeFunction(change.Current, change.Previous.Value));
                return new ChangeSet<TObject, TKey>(result);
            }).NotEmpty();
    }

    /// <summary>
    /// Joins the left and right observable data sources, taking values when both left and right values are present
    /// This is the equivalent of SQL inner join.
    /// </summary>
    /// <typeparam name="TLeft">The object type of the left data source.</typeparam>
    /// <typeparam name="TLeftKey">The key type of the left data source.</typeparam>
    /// <typeparam name="TRight">The object type of the right data source.</typeparam>
    /// <typeparam name="TRightKey">The key type of the right data source.</typeparam>
    /// <typeparam name="TDestination">The resulting object which. </typeparam>
    /// <param name="left">The left data source.</param>
    /// <param name="right">The right data source.</param>
    /// <param name="rightKeySelector">Specify the foreign key on the right data source.</param>
    /// <param name="resultSelector">The result selector.used to transform the combined data into. Example (key, left, right) => new CustomObject(key, left, right).</param>
    /// <returns>An observable which will emit change sets.</returns>
    public static IObservable<IChangeSet<TDestination, (TLeftKey leftKey, TRightKey rightKey)>> InnerJoin<TLeft, TLeftKey, TRight, TRightKey, TDestination>(this IObservable<IChangeSet<TLeft, TLeftKey>> left, IObservable<IChangeSet<TRight, TRightKey>> right, Func<TRight, TLeftKey> rightKeySelector, Func<TLeft, TRight, TDestination> resultSelector)
        where TLeft : notnull
        where TLeftKey : notnull
        where TRight : notnull
        where TRightKey : notnull
        where TDestination : notnull
    {
        if (left is null)
        {
            throw new ArgumentNullException(nameof(left));
        }

        if (right is null)
        {
            throw new ArgumentNullException(nameof(right));
        }

        if (rightKeySelector is null)
        {
            throw new ArgumentNullException(nameof(rightKeySelector));
        }

        if (resultSelector is null)
        {
            throw new ArgumentNullException(nameof(resultSelector));
        }

        return left.InnerJoin(right, rightKeySelector, (_, leftValue, rightValue) => resultSelector(leftValue, rightValue));
    }

    /// <summary>
    ///  Groups the right data source and joins the to the left and the right sources, taking values when both left and right values are present
    /// This is the equivalent of SQL inner join.
    /// </summary>
    /// <typeparam name="TLeft">The object type of the left data source.</typeparam>
    /// <typeparam name="TLeftKey">The key type of the left data source.</typeparam>
    /// <typeparam name="TRight">The object type of the right data source.</typeparam>
    /// <typeparam name="TRightKey">The key type of the right data source.</typeparam>
    /// <typeparam name="TDestination">The resulting object which. </typeparam>
    /// <param name="left">The left data source.</param>
    /// <param name="right">The right data source.</param>
    /// <param name="rightKeySelector">Specify the foreign key on the right data source.</param>
    /// <param name="resultSelector">The result selector.used to transform the combined data into. Example (key, left, right) => new CustomObject(key, left, right).</param>
    /// <returns>An observable which will emit change sets.</returns>
    public static IObservable<IChangeSet<TDestination, (TLeftKey leftKey, TRightKey rightKey)>> InnerJoin<TLeft, TLeftKey, TRight, TRightKey, TDestination>(this IObservable<IChangeSet<TLeft, TLeftKey>> left, IObservable<IChangeSet<TRight, TRightKey>> right, Func<TRight, TLeftKey> rightKeySelector, Func<(TLeftKey leftKey, TRightKey rightKey), TLeft, TRight, TDestination> resultSelector)
        where TLeft : notnull
        where TLeftKey : notnull
        where TRight : notnull
        where TRightKey : notnull
        where TDestination : notnull
    {
        if (left is null)
        {
            throw new ArgumentNullException(nameof(left));
        }

        if (right is null)
        {
            throw new ArgumentNullException(nameof(right));
        }

        if (rightKeySelector is null)
        {
            throw new ArgumentNullException(nameof(rightKeySelector));
        }

        if (resultSelector is null)
        {
            throw new ArgumentNullException(nameof(resultSelector));
        }

        return new InnerJoin<TLeft, TLeftKey, TRight, TRightKey, TDestination>(left, right, rightKeySelector, resultSelector).Run();
    }

    /// <summary>
    /// Groups the right data source and joins the resulting group to the left data source, matching these using the specified key selector. Results are included when the left and right have matching values.
    /// This is the equivalent of SQL inner join.
    /// </summary>
    /// <typeparam name="TLeft">The object type of the left data source.</typeparam>
    /// <typeparam name="TLeftKey">The key type of the left data source.</typeparam>
    /// <typeparam name="TRight">The object type of the right data source.</typeparam>
    /// <typeparam name="TRightKey">The key type of the right data source.</typeparam>
    /// <typeparam name="TDestination">The resulting object which. </typeparam>
    /// <param name="left">The left data source.</param>
    /// <param name="right">The right data source.</param>
    /// <param name="rightKeySelector">Specify the foreign key on the right data source.</param>
    /// <param name="resultSelector">The result selector.used to transform the combined data into. Example (left, right) => new CustomObject(key, left, right).</param>
    /// <returns>An observable which will emit change sets.</returns>
    public static IObservable<IChangeSet<TDestination, TLeftKey>> InnerJoinMany<TLeft, TLeftKey, TRight, TRightKey, TDestination>(this IObservable<IChangeSet<TLeft, TLeftKey>> left, IObservable<IChangeSet<TRight, TRightKey>> right, Func<TRight, TLeftKey> rightKeySelector, Func<TLeft, IGrouping<TRight, TRightKey, TLeftKey>, TDestination> resultSelector)
        where TLeft : notnull
        where TLeftKey : notnull
        where TRight : notnull
        where TRightKey : notnull
        where TDestination : notnull
    {
        if (left is null)
        {
            throw new ArgumentNullException(nameof(left));
        }

        if (right is null)
        {
            throw new ArgumentNullException(nameof(right));
        }

        if (rightKeySelector is null)
        {
            throw new ArgumentNullException(nameof(rightKeySelector));
        }

        if (resultSelector is null)
        {
            throw new ArgumentNullException(nameof(resultSelector));
        }

        return left.InnerJoinMany(right, rightKeySelector, (_, leftValue, rightValue) => resultSelector(leftValue, rightValue));
    }

    /// <summary>
    /// Groups the right data source and joins the resulting group to the left data source, matching these using the specified key selector. Results are included when the left and right have matching values.
    /// This is the equivalent of SQL inner join.
    /// </summary>
    /// <typeparam name="TLeft">The object type of the left data source.</typeparam>
    /// <typeparam name="TLeftKey">The key type of the left data source.</typeparam>
    /// <typeparam name="TRight">The object type of the right data source.</typeparam>
    /// <typeparam name="TRightKey">The key type of the right data source.</typeparam>
    /// <typeparam name="TDestination">The resulting object which. </typeparam>
    /// <param name="left">The left data source.</param>
    /// <param name="right">The right data source.</param>
    /// <param name="rightKeySelector">Specify the foreign key on the right data source.</param>
    /// <param name="resultSelector">The result selector.used to transform the combined data into. Example (key, left, right) => new CustomObject(key, left, right).</param>
    /// <returns>An observable which will emit change sets.</returns>
    public static IObservable<IChangeSet<TDestination, TLeftKey>> InnerJoinMany<TLeft, TLeftKey, TRight, TRightKey, TDestination>(this IObservable<IChangeSet<TLeft, TLeftKey>> left, IObservable<IChangeSet<TRight, TRightKey>> right, Func<TRight, TLeftKey> rightKeySelector, Func<TLeftKey, TLeft, IGrouping<TRight, TRightKey, TLeftKey>, TDestination> resultSelector)
        where TLeft : notnull
        where TLeftKey : notnull
        where TRight : notnull
        where TRightKey : notnull
        where TDestination : notnull
    {
        if (left is null)
        {
            throw new ArgumentNullException(nameof(left));
        }

        if (right is null)
        {
            throw new ArgumentNullException(nameof(right));
        }

        if (rightKeySelector is null)
        {
            throw new ArgumentNullException(nameof(rightKeySelector));
        }

        if (resultSelector is null)
        {
            throw new ArgumentNullException(nameof(resultSelector));
        }

        return new InnerJoinMany<TLeft, TLeftKey, TRight, TRightKey, TDestination>(left, right, rightKeySelector, resultSelector).Run();
    }

    /// <summary>
    /// Invokes Refresh method for an object which implements IEvaluateAware.
    /// </summary>
    /// <typeparam name="TObject">The type of the object.</typeparam>
    /// <typeparam name="TKey">The type of the key.</typeparam>
    /// <param name="source">The source.</param>
    /// <returns>An observable which emits change sets.</returns>
    public static IObservable<IChangeSet<TObject, TKey>> InvokeEvaluate<TObject, TKey>(this IObservable<IChangeSet<TObject, TKey>> source)
        where TObject : IEvaluateAware
        where TKey : notnull => source.Do(changes => changes.Where(u => u.Reason == ChangeReason.Refresh).ForEach(u => u.Current.Evaluate()));

    /// <summary>
    /// Joins the left and right observable data sources, taking all left values and combining any matching right values.
    /// </summary>
    /// <typeparam name="TLeft">The object type of the left data source.</typeparam>
    /// <typeparam name="TLeftKey">The key type of the left data source.</typeparam>
    /// <typeparam name="TRight">The object type of the right data source.</typeparam>
    /// <typeparam name="TRightKey">The key type of the right data source.</typeparam>
    /// <typeparam name="TDestination">The resulting object which. </typeparam>
    /// <param name="left">The left data source.</param>
    /// <param name="right">The right data source.</param>
    /// <param name="rightKeySelector">Specify the foreign key on the right data source.</param>
    /// <param name="resultSelector">The result selector.used to transform the combined data into. Example (left, right) => new CustomObject(key, left, right).</param>
    /// <returns>An observable which will emit change sets.</returns>
    public static IObservable<IChangeSet<TDestination, TLeftKey>> LeftJoin<TLeft, TLeftKey, TRight, TRightKey, TDestination>(this IObservable<IChangeSet<TLeft, TLeftKey>> left, IObservable<IChangeSet<TRight, TRightKey>> right, Func<TRight, TLeftKey> rightKeySelector, Func<TLeft, Optional<TRight>, TDestination> resultSelector)
        where TLeft : notnull
        where TLeftKey : notnull
        where TRight : notnull
        where TRightKey : notnull
        where TDestination : notnull
    {
        if (left is null)
        {
            throw new ArgumentNullException(nameof(left));
        }

        if (right is null)
        {
            throw new ArgumentNullException(nameof(right));
        }

        if (rightKeySelector is null)
        {
            throw new ArgumentNullException(nameof(rightKeySelector));
        }

        if (resultSelector is null)
        {
            throw new ArgumentNullException(nameof(resultSelector));
        }

        return left.LeftJoin(right, rightKeySelector, (_, leftValue, rightValue) => resultSelector(leftValue, rightValue));
    }

    /// <summary>
    /// Joins the left and right observable data sources, taking all left values and combining any matching right values.
    /// </summary>
    /// <typeparam name="TLeft">The object type of the left data source.</typeparam>
    /// <typeparam name="TLeftKey">The key type of the left data source.</typeparam>
    /// <typeparam name="TRight">The object type of the right data source.</typeparam>
    /// <typeparam name="TRightKey">The key type of the right data source.</typeparam>
    /// <typeparam name="TDestination">The resulting object which. </typeparam>
    /// <param name="left">The left data source.</param>
    /// <param name="right">The right data source.</param>
    /// <param name="rightKeySelector">Specify the foreign key on the right data source.</param>
    /// <param name="resultSelector">The result selector.used to transform the combined data into. Example (key, left, right) => new CustomObject(key, left, right).</param>
    /// <returns>An observable which will emit change sets.</returns>
    public static IObservable<IChangeSet<TDestination, TLeftKey>> LeftJoin<TLeft, TLeftKey, TRight, TRightKey, TDestination>(this IObservable<IChangeSet<TLeft, TLeftKey>> left, IObservable<IChangeSet<TRight, TRightKey>> right, Func<TRight, TLeftKey> rightKeySelector, Func<TLeftKey, TLeft, Optional<TRight>, TDestination> resultSelector)
        where TLeft : notnull
        where TLeftKey : notnull
        where TRight : notnull
        where TRightKey : notnull
        where TDestination : notnull
    {
        if (left is null)
        {
            throw new ArgumentNullException(nameof(left));
        }

        if (right is null)
        {
            throw new ArgumentNullException(nameof(right));
        }

        if (rightKeySelector is null)
        {
            throw new ArgumentNullException(nameof(rightKeySelector));
        }

        if (resultSelector is null)
        {
            throw new ArgumentNullException(nameof(resultSelector));
        }

        return new LeftJoin<TLeft, TLeftKey, TRight, TRightKey, TDestination>(left, right, rightKeySelector, resultSelector).Run();
    }

    /// <summary>
    /// Groups the right data source and joins the two sources matching them using the specified key selector, taking all left values and combining any matching right values.
    /// This is the equivalent of SQL left join.
    /// </summary>
    /// <typeparam name="TLeft">The object type of the left data source.</typeparam>
    /// <typeparam name="TLeftKey">The key type of the left data source.</typeparam>
    /// <typeparam name="TRight">The object type of the right data source.</typeparam>
    /// <typeparam name="TRightKey">The key type of the right data source.</typeparam>
    /// <typeparam name="TDestination">The resulting object which. </typeparam>
    /// <param name="left">The left data source.</param>
    /// <param name="right">The right data source.</param>
    /// <param name="rightKeySelector">Specify the foreign key on the right data source.</param>
    /// <param name="resultSelector">The result selector.used to transform the combined data into. Example (left, right) => new CustomObject(key, left, right).</param>
    /// <returns>An observable which will emit change sets.</returns>
    public static IObservable<IChangeSet<TDestination, TLeftKey>> LeftJoinMany<TLeft, TLeftKey, TRight, TRightKey, TDestination>(this IObservable<IChangeSet<TLeft, TLeftKey>> left, IObservable<IChangeSet<TRight, TRightKey>> right, Func<TRight, TLeftKey> rightKeySelector, Func<TLeft, IGrouping<TRight, TRightKey, TLeftKey>, TDestination> resultSelector)
        where TLeft : notnull
        where TLeftKey : notnull
        where TRight : notnull
        where TRightKey : notnull
        where TDestination : notnull
    {
        if (left is null)
        {
            throw new ArgumentNullException(nameof(left));
        }

        if (right is null)
        {
            throw new ArgumentNullException(nameof(right));
        }

        if (rightKeySelector is null)
        {
            throw new ArgumentNullException(nameof(rightKeySelector));
        }

        if (resultSelector is null)
        {
            throw new ArgumentNullException(nameof(resultSelector));
        }

        return left.LeftJoinMany(right, rightKeySelector, (_, leftValue, rightValue) => resultSelector(leftValue, rightValue));
    }

    /// <summary>
    /// Groups the right data source and joins the two sources matching them using the specified key selector, taking all left values and combining any matching right values.
    /// This is the equivalent of SQL left join.
    /// </summary>
    /// <typeparam name="TLeft">The object type of the left data source.</typeparam>
    /// <typeparam name="TLeftKey">The key type of the left data source.</typeparam>
    /// <typeparam name="TRight">The object type of the right data source.</typeparam>
    /// <typeparam name="TRightKey">The key type of the right data source.</typeparam>
    /// <typeparam name="TDestination">The resulting object which. </typeparam>
    /// <param name="left">The left data source.</param>
    /// <param name="right">The right data source.</param>
    /// <param name="rightKeySelector">Specify the foreign key on the right data source.</param>
    /// <param name="resultSelector">The result selector.used to transform the combined data into. Example (key, left, right) => new CustomObject(key, left, right).</param>
    /// <returns>An observable which will emit change sets.</returns>
    public static IObservable<IChangeSet<TDestination, TLeftKey>> LeftJoinMany<TLeft, TLeftKey, TRight, TRightKey, TDestination>(this IObservable<IChangeSet<TLeft, TLeftKey>> left, IObservable<IChangeSet<TRight, TRightKey>> right, Func<TRight, TLeftKey> rightKeySelector, Func<TLeftKey, TLeft, IGrouping<TRight, TRightKey, TLeftKey>, TDestination> resultSelector)
        where TLeft : notnull
        where TLeftKey : notnull
        where TRight : notnull
        where TRightKey : notnull
        where TDestination : notnull
    {
        if (left is null)
        {
            throw new ArgumentNullException(nameof(left));
        }

        if (right is null)
        {
            throw new ArgumentNullException(nameof(right));
        }

        if (rightKeySelector is null)
        {
            throw new ArgumentNullException(nameof(rightKeySelector));
        }

        if (resultSelector is null)
        {
            throw new ArgumentNullException(nameof(resultSelector));
        }

        return new LeftJoinMany<TLeft, TLeftKey, TRight, TRightKey, TDestination>(left, right, rightKeySelector, resultSelector).Run();
    }

    /// <summary>
    /// Applies a size limiter to the number of records which can be included in the
    /// underlying cache.  When the size limit is reached the oldest items are removed.
    /// </summary>
    /// <typeparam name="TObject">The type of the object.</typeparam>
    /// <typeparam name="TKey">The type of the key.</typeparam>
    /// <param name="source">The source.</param>
    /// <param name="size">The size.</param>
    /// <returns>An observable which emits change sets.</returns>
    /// <exception cref="ArgumentNullException">source.</exception>
    /// <exception cref="ArgumentException">size cannot be zero.</exception>
    public static IObservable<IChangeSet<TObject, TKey>> LimitSizeTo<TObject, TKey>(this IObservable<IChangeSet<TObject, TKey>> source, int size)
        where TObject : notnull
        where TKey : notnull
    {
        if (source is null)
        {
            throw new ArgumentNullException(nameof(source));
        }

        if (size <= 0)
        {
            throw new ArgumentException("Size limit must be greater than zero");
        }

        return new SizeExpirer<TObject, TKey>(source, size).Run();
    }

    /// <summary>
    /// Limits the number of records in the cache to the size specified.  When the size is reached
    /// the oldest items are removed from the cache.
    /// </summary>
    /// <typeparam name="TObject">The type of the object.</typeparam>
    /// <typeparam name="TKey">The type of the key.</typeparam>
    /// <param name="source">The source.</param>
    /// <param name="sizeLimit">The size limit.</param>
    /// <param name="scheduler">The scheduler.</param>
    /// <returns>An observable which emits the key value pairs.</returns>
    /// <exception cref="ArgumentNullException">source.</exception>
    /// <exception cref="ArgumentException">Size limit must be greater than zero.</exception>
    public static IObservable<IEnumerable<KeyValuePair<TKey, TObject>>> LimitSizeTo<TObject, TKey>(this ISourceCache<TObject, TKey> source, int sizeLimit, IScheduler? scheduler = null)
        where TObject : notnull
        where TKey : notnull
    {
        if (source is null)
        {
            throw new ArgumentNullException(nameof(source));
        }

        if (sizeLimit <= 0)
        {
            throw new ArgumentException("Size limit must be greater than zero", nameof(sizeLimit));
        }

        return Observable.Create<IEnumerable<KeyValuePair<TKey, TObject>>>(
            observer =>
            {
                long orderItemWasAdded = -1;
                var sizeLimiter = new SizeLimiter<TObject, TKey>(sizeLimit);

                return source.Connect().Finally(observer.OnCompleted).ObserveOn(scheduler ?? Scheduler.Default).Transform((t, v) => new ExpirableItem<TObject, TKey>(t, v, DateTime.Now, Interlocked.Increment(ref orderItemWasAdded))).Select(sizeLimiter.CloneAndReturnExpiredOnly).Where(expired => expired.Length != 0).Subscribe(
                    toRemove =>
                    {
                        try
                        {
                            source.Remove(toRemove.Select(kv => kv.Key));
                            observer.OnNext(toRemove);
                        }
                        catch (Exception ex)
                        {
                            observer.OnError(ex);
                        }
                    });
            });
    }

    /// <summary>
    /// Dynamically merges the observable which is selected from each item in the stream, and un-merges the item
    /// when it is no longer part of the stream.
    /// </summary>
    /// <typeparam name="TObject">The type of the object.</typeparam>
    /// <typeparam name="TKey">The type of the key.</typeparam>
    /// <typeparam name="TDestination">The type of the destination.</typeparam>
    /// <param name="source">The source.</param>
    /// <param name="observableSelector">The observable selector.</param>
    /// <returns>An observable which emits the transformed value.</returns>
    /// <exception cref="ArgumentNullException">source
    /// or
    /// observableSelector.</exception>
    public static IObservable<TDestination> MergeMany<TObject, TKey, TDestination>(this IObservable<IChangeSet<TObject, TKey>> source, Func<TObject, IObservable<TDestination>> observableSelector)
        where TObject : notnull
        where TKey : notnull
    {
        if (source is null)
        {
            throw new ArgumentNullException(nameof(source));
        }

        if (observableSelector is null)
        {
            throw new ArgumentNullException(nameof(observableSelector));
        }

        return new MergeMany<TObject, TKey, TDestination>(source, observableSelector).Run();
    }

    /// <summary>
    /// Dynamically merges the observable which is selected from each item in the stream, and un-merges the item
    /// when it is no longer part of the stream.
    /// </summary>
    /// <typeparam name="TObject">The type of the object.</typeparam>
    /// <typeparam name="TKey">The type of the key.</typeparam>
    /// <typeparam name="TDestination">The type of the destination.</typeparam>
    /// <param name="source">The source.</param>
    /// <param name="observableSelector">The observable selector.</param>
    /// <returns>An observable which emits the transformed value.</returns>
    /// <exception cref="ArgumentNullException">source
    /// or
    /// observableSelector.</exception>
    public static IObservable<TDestination> MergeMany<TObject, TKey, TDestination>(this IObservable<IChangeSet<TObject, TKey>> source, Func<TObject, TKey, IObservable<TDestination>> observableSelector)
        where TObject : notnull
        where TKey : notnull
    {
        if (source is null)
        {
            throw new ArgumentNullException(nameof(source));
        }

        if (observableSelector is null)
        {
            throw new ArgumentNullException(nameof(observableSelector));
        }

        return new MergeMany<TObject, TKey, TDestination>(source, observableSelector).Run();
    }

    /// <summary>
    /// Operator similiar to Merge except it is ChangeSet aware.  All of the observable changesets are merged together into a single stream of ChangeSet events that correctly handles multiple Keys.
    /// </summary>
    /// <typeparam name="TObject">The type of the object.</typeparam>
    /// <typeparam name="TKey">The type of the key.</typeparam>
    /// <param name="source">The Source Observable ChangeSet.</param>
    /// <returns>The result from merging the changesets together.</returns>
    /// <exception cref="ArgumentNullException">Parameter was null.</exception>
    public static IObservable<IChangeSet<TObject, TKey>> MergeChangeSets<TObject, TKey>(this IObservable<IObservable<IChangeSet<TObject, TKey>>> source)
        where TObject : notnull
        where TKey : notnull
    {
        if (source == null)
        {
            throw new ArgumentNullException(nameof(source));
        }

        return new MergeChangeSets<TObject, TKey>(source, equalityComparer: null, comparer: null).Run();
    }

    /// <summary>
    /// Operator similiar to Merge except it is ChangeSet aware.  All of the observable changesets are merged together into a single stream of ChangeSet events that correctly handles multiple Keys.
    /// </summary>
    /// <typeparam name="TObject">The type of the object.</typeparam>
    /// <typeparam name="TKey">The type of the key.</typeparam>
    /// <param name="source">The Source Observable ChangeSet.</param>
    /// <param name="comparer"><see cref="IComparer{T}"/> instance to determine which element to emit if the same key is emitted from multiple changesets.</param>
    /// <returns>The result from merging the changesets together.</returns>
    /// <exception cref="ArgumentNullException">Parameter was null.</exception>
    public static IObservable<IChangeSet<TObject, TKey>> MergeChangeSets<TObject, TKey>(this IObservable<IObservable<IChangeSet<TObject, TKey>>> source, IComparer<TObject> comparer)
        where TObject : notnull
        where TKey : notnull
    {
        if (source == null)
        {
            throw new ArgumentNullException(nameof(source));
        }

        if (comparer == null)
        {
            throw new ArgumentNullException(nameof(comparer));
        }

        return new MergeChangeSets<TObject, TKey>(source, equalityComparer: null, comparer).Run();
    }

    /// <summary>
    /// Operator similiar to Merge except it is ChangeSet aware.  All of the observable changesets are merged together into a single stream of ChangeSet events that correctly handles multiple Keys.
    /// </summary>
    /// <typeparam name="TObject">The type of the object.</typeparam>
    /// <typeparam name="TKey">The type of the key.</typeparam>
    /// <param name="source">The Source Observable ChangeSet.</param>
    /// <param name="equalityComparer"><see cref="IEqualityComparer{T}"/> instance to determine if two elements are the same.</param>
    /// <returns>The result from merging the changesets together.</returns>
    /// <exception cref="ArgumentNullException">Parameter was null.</exception>
    public static IObservable<IChangeSet<TObject, TKey>> MergeChangeSets<TObject, TKey>(this IObservable<IObservable<IChangeSet<TObject, TKey>>> source, IEqualityComparer<TObject> equalityComparer)
        where TObject : notnull
        where TKey : notnull
    {
        if (source == null)
        {
            throw new ArgumentNullException(nameof(source));
        }

        if (equalityComparer == null)
        {
            throw new ArgumentNullException(nameof(equalityComparer));
        }

        return new MergeChangeSets<TObject, TKey>(source, equalityComparer, comparer: null).Run();
    }

    /// <summary>
    /// Operator similiar to Merge except it is ChangeSet aware.  All of the observable changesets are merged together into a single stream of ChangeSet events that correctly handles multiple Keys.
    /// </summary>
    /// <typeparam name="TObject">The type of the object.</typeparam>
    /// <typeparam name="TKey">The type of the key.</typeparam>
    /// <param name="source">The Source Observable ChangeSet.</param>
    /// <param name="equalityComparer"><see cref="IEqualityComparer{T}"/> instance to determine if two elements are the same.</param>
    /// <param name="comparer"><see cref="IComparer{T}"/> instance to determine which element to emit if the same key is emitted from multiple changesets.</param>
    /// <returns>The result from merging the changesets together.</returns>
    /// <exception cref="ArgumentNullException">Parameter was null.</exception>
    public static IObservable<IChangeSet<TObject, TKey>> MergeChangeSets<TObject, TKey>(this IObservable<IObservable<IChangeSet<TObject, TKey>>> source, IEqualityComparer<TObject> equalityComparer, IComparer<TObject> comparer)
        where TObject : notnull
        where TKey : notnull
    {
        if (source == null)
        {
            throw new ArgumentNullException(nameof(source));
        }

        if (equalityComparer == null)
        {
            throw new ArgumentNullException(nameof(equalityComparer));
        }

        if (comparer == null)
        {
            throw new ArgumentNullException(nameof(comparer));
        }

        return new MergeChangeSets<TObject, TKey>(source, equalityComparer, comparer).Run();
    }

    /// <summary>
    /// Operator similiar to Merge except it is ChangeSet aware.  Merges both observable changesets into a single stream of ChangeSet events that correctly handles multiple Keys.
    /// </summary>
    /// <typeparam name="TObject">The type of the object.</typeparam>
    /// <typeparam name="TKey">The type of the key.</typeparam>
    /// <param name="source">The Source Observable ChangeSet.</param>
    /// <param name="other">The Other Observable ChangeSet.</param>
    /// <param name="scheduler">(Optional) <see cref="IScheduler"/> instance to use when enumerating the collection.</param>
    /// <param name="completable">Whether or not the result Observable should complete if all the changesets complete.</param>
    /// <returns>The result from merging the changesets together.</returns>
    /// <exception cref="ArgumentNullException">Parameter was null.</exception>
    public static IObservable<IChangeSet<TObject, TKey>> MergeChangeSets<TObject, TKey>(this IObservable<IChangeSet<TObject, TKey>> source, IObservable<IChangeSet<TObject, TKey>> other, IScheduler? scheduler = null, bool completable = true)
        where TObject : notnull
        where TKey : notnull
    {
        if (source == null)
        {
            throw new ArgumentNullException(nameof(source));
        }

        if (other == null)
        {
            throw new ArgumentNullException(nameof(other));
        }

        return new[] { source, other }.MergeChangeSets(scheduler, completable);
    }

    /// <summary>
    /// Operator similiar to Merge except it is ChangeSet aware.  Merges both observable changesets into a single stream of ChangeSet events that correctly handles multiple Keys.
    /// </summary>
    /// <typeparam name="TObject">The type of the object.</typeparam>
    /// <typeparam name="TKey">The type of the key.</typeparam>
    /// <param name="source">The Source Observable ChangeSet.</param>
    /// <param name="other">The Other Observable ChangeSet.</param>
    /// <param name="comparer"><see cref="IComparer{T}"/> instance to determine which element to emit if the same key is emitted from multiple changesets.</param>
    /// <param name="scheduler">(Optional) <see cref="IScheduler"/> instance to use when enumerating the collection.</param>
    /// <param name="completable">Whether or not the result Observable should complete if all the changesets complete.</param>
    /// <returns>The result from merging the changesets together.</returns>
    /// <exception cref="ArgumentNullException">Parameter was null.</exception>
    public static IObservable<IChangeSet<TObject, TKey>> MergeChangeSets<TObject, TKey>(this IObservable<IChangeSet<TObject, TKey>> source, IObservable<IChangeSet<TObject, TKey>> other, IComparer<TObject> comparer, IScheduler? scheduler = null, bool completable = true)
        where TObject : notnull
        where TKey : notnull
    {
        if (source == null)
        {
            throw new ArgumentNullException(nameof(source));
        }

        if (other == null)
        {
            throw new ArgumentNullException(nameof(other));
        }

        if (comparer == null)
        {
            throw new ArgumentNullException(nameof(comparer));
        }

        return new[] { source, other }.MergeChangeSets(comparer, scheduler, completable);
    }

    /// <summary>
    /// Operator similiar to Merge except it is ChangeSet aware.  Merges both observable changesets into a single stream of ChangeSet events that correctly handles multiple Keys.
    /// </summary>
    /// <typeparam name="TObject">The type of the object.</typeparam>
    /// <typeparam name="TKey">The type of the key.</typeparam>
    /// <param name="source">The Source Observable ChangeSet.</param>
    /// <param name="other">The Other Observable ChangeSet.</param>
    /// <param name="equalityComparer"><see cref="IEqualityComparer{T}"/> instance to determine if two elements are the same.</param>
    /// <param name="scheduler">(Optional) <see cref="IScheduler"/> instance to use when enumerating the collection.</param>
    /// <param name="completable">Whether or not the result Observable should complete if all the changesets complete.</param>
    /// <returns>The result from merging the changesets together.</returns>
    /// <exception cref="ArgumentNullException">Parameter was null.</exception>
    public static IObservable<IChangeSet<TObject, TKey>> MergeChangeSets<TObject, TKey>(this IObservable<IChangeSet<TObject, TKey>> source, IObservable<IChangeSet<TObject, TKey>> other, IEqualityComparer<TObject> equalityComparer, IScheduler? scheduler = null, bool completable = true)
        where TObject : notnull
        where TKey : notnull
    {
        if (source == null)
        {
            throw new ArgumentNullException(nameof(source));
        }

        if (other == null)
        {
            throw new ArgumentNullException(nameof(other));
        }

        if (equalityComparer == null)
        {
            throw new ArgumentNullException(nameof(equalityComparer));
        }

        return new[] { source, other }.MergeChangeSets(equalityComparer, scheduler, completable);
    }

    /// <summary>
    /// Operator similiar to Merge except it is ChangeSet aware.  Merges both observable changesets into a single stream of ChangeSet events that correctly handles multiple Keys.
    /// </summary>
    /// <typeparam name="TObject">The type of the object.</typeparam>
    /// <typeparam name="TKey">The type of the key.</typeparam>
    /// <param name="source">The Source Observable ChangeSet.</param>
    /// <param name="other">The Other Observable ChangeSet.</param>
    /// <param name="equalityComparer"><see cref="IEqualityComparer{T}"/> instance to determine if two elements are the same.</param>
    /// <param name="comparer"><see cref="IComparer{T}"/> instance to determine which element to emit if the same key is emitted from multiple changesets.</param>
    /// <param name="scheduler">(Optional) <see cref="IScheduler"/> instance to use when enumerating the collection.</param>
    /// <param name="completable">Whether or not the result Observable should complete if all the changesets complete.</param>
    /// <returns>The result from merging the changesets together.</returns>
    /// <exception cref="ArgumentNullException">Parameter was null.</exception>
    public static IObservable<IChangeSet<TObject, TKey>> MergeChangeSets<TObject, TKey>(this IObservable<IChangeSet<TObject, TKey>> source, IObservable<IChangeSet<TObject, TKey>> other, IEqualityComparer<TObject> equalityComparer, IComparer<TObject> comparer, IScheduler? scheduler = null, bool completable = true)
        where TObject : notnull
        where TKey : notnull
    {
        if (source == null)
        {
            throw new ArgumentNullException(nameof(source));
        }

        if (other == null)
        {
            throw new ArgumentNullException(nameof(other));
        }

        if (equalityComparer == null)
        {
            throw new ArgumentNullException(nameof(equalityComparer));
        }

        if (comparer == null)
        {
            throw new ArgumentNullException(nameof(comparer));
        }

        return new[] { source, other }.MergeChangeSets(equalityComparer, comparer, scheduler, completable);
    }

    /// <summary>
    /// Operator similiar to Merge except it is ChangeSet aware.  Merges the source changeset and the collection of other changesets together into a single stream of ChangeSet events that correctly handles multiple Keys.
    /// </summary>
    /// <typeparam name="TObject">The type of the object.</typeparam>
    /// <typeparam name="TKey">The type of the key.</typeparam>
    /// <param name="source">The Source Observable ChangeSet.</param>
    /// <param name="others">The Other Observable ChangeSets.</param>
    /// <param name="scheduler">(Optional) <see cref="IScheduler"/> instance to use when enumerating the collection.</param>
    /// <param name="completable">Whether or not the result Observable should complete if all the changesets complete.</param>
    /// <returns>The result from merging the changesets together.</returns>
    /// <exception cref="ArgumentNullException">Parameter was null.</exception>
    public static IObservable<IChangeSet<TObject, TKey>> MergeChangeSets<TObject, TKey>(this IObservable<IChangeSet<TObject, TKey>> source, IEnumerable<IObservable<IChangeSet<TObject, TKey>>> others, IScheduler? scheduler = null, bool completable = true)
        where TObject : notnull
        where TKey : notnull
    {
        if (source == null)
        {
            throw new ArgumentNullException(nameof(source));
        }

        if (others == null)
        {
            throw new ArgumentNullException(nameof(others));
        }

        return source.EnumerateOne().Concat(others).MergeChangeSets(scheduler, completable);
    }

    /// <summary>
    /// Operator similiar to Merge except it is ChangeSet aware.  Merges the source changeset and the collection of other changesets together into a single stream of ChangeSet events that correctly handles multiple Keys.
    /// </summary>
    /// <typeparam name="TObject">The type of the object.</typeparam>
    /// <typeparam name="TKey">The type of the key.</typeparam>
    /// <param name="source">The Source Observable ChangeSet.</param>
    /// <param name="others">The Other Observable ChangeSets.</param>
    /// <param name="comparer"><see cref="IComparer{T}"/> instance to determine which element to emit if the same key is emitted from multiple changesets.</param>
    /// <param name="scheduler">(Optional) <see cref="IScheduler"/> instance to use when enumerating the collection.</param>
    /// <param name="completable">Whether or not the result Observable should complete if all the changesets complete.</param>
    /// <returns>The result from merging the changesets together.</returns>
    /// <exception cref="ArgumentNullException">Parameter was null.</exception>
    public static IObservable<IChangeSet<TObject, TKey>> MergeChangeSets<TObject, TKey>(this IObservable<IChangeSet<TObject, TKey>> source, IEnumerable<IObservable<IChangeSet<TObject, TKey>>> others, IComparer<TObject> comparer, IScheduler? scheduler = null, bool completable = true)
        where TObject : notnull
        where TKey : notnull
    {
        if (source == null)
        {
            throw new ArgumentNullException(nameof(source));
        }

        if (others == null)
        {
            throw new ArgumentNullException(nameof(others));
        }

        if (comparer == null)
        {
            throw new ArgumentNullException(nameof(comparer));
        }

        return source.EnumerateOne().Concat(others).MergeChangeSets(comparer, scheduler, completable);
    }

    /// <summary>
    /// Operator similiar to Merge except it is ChangeSet aware.  Merges the source changeset and the collection of other changesets together into a single stream of ChangeSet events that correctly handles multiple Keys.
    /// </summary>
    /// <typeparam name="TObject">The type of the object.</typeparam>
    /// <typeparam name="TKey">The type of the key.</typeparam>
    /// <param name="source">The Source Observable ChangeSet.</param>
    /// <param name="others">The Other Observable ChangeSets.</param>
    /// <param name="equalityComparer"><see cref="IEqualityComparer{T}"/> instance to determine if two elements are the same.</param>
    /// <param name="scheduler">(Optional) <see cref="IScheduler"/> instance to use when enumerating the collection.</param>
    /// <param name="completable">Whether or not the result Observable should complete if all the changesets complete.</param>
    /// <returns>The result from merging the changesets together.</returns>
    /// <exception cref="ArgumentNullException">Parameter was null.</exception>
    public static IObservable<IChangeSet<TObject, TKey>> MergeChangeSets<TObject, TKey>(this IObservable<IChangeSet<TObject, TKey>> source, IEnumerable<IObservable<IChangeSet<TObject, TKey>>> others, IEqualityComparer<TObject> equalityComparer, IScheduler? scheduler = null, bool completable = true)
        where TObject : notnull
        where TKey : notnull
    {
        if (source == null)
        {
            throw new ArgumentNullException(nameof(source));
        }

        if (others == null)
        {
            throw new ArgumentNullException(nameof(others));
        }

        if (equalityComparer == null)
        {
            throw new ArgumentNullException(nameof(equalityComparer));
        }

        return source.EnumerateOne().Concat(others).MergeChangeSets(equalityComparer, scheduler, completable);
    }

    /// <summary>
    /// Operator similiar to Merge except it is ChangeSet aware.  Merges the source changeset and the collection of other changesets together into a single stream of ChangeSet events that correctly handles multiple Keys.
    /// </summary>
    /// <typeparam name="TObject">The type of the object.</typeparam>
    /// <typeparam name="TKey">The type of the key.</typeparam>
    /// <param name="source">The Source Observable ChangeSet.</param>
    /// <param name="others">The Other Observable ChangeSets.</param>
    /// <param name="equalityComparer"><see cref="IEqualityComparer{T}"/> instance to determine if two elements are the same.</param>
    /// <param name="comparer"><see cref="IComparer{T}"/> instance to determine which element to emit if the same key is emitted from multiple changesets.</param>
    /// <param name="scheduler">(Optional) <see cref="IScheduler"/> instance to use when enumerating the collection.</param>
    /// <param name="completable">Whether or not the result Observable should complete if all the changesets complete.</param>
    /// <returns>The result from merging the changesets together.</returns>
    /// <exception cref="ArgumentNullException">Parameter was null.</exception>
    public static IObservable<IChangeSet<TObject, TKey>> MergeChangeSets<TObject, TKey>(this IObservable<IChangeSet<TObject, TKey>> source, IEnumerable<IObservable<IChangeSet<TObject, TKey>>> others, IEqualityComparer<TObject> equalityComparer, IComparer<TObject> comparer, IScheduler? scheduler = null, bool completable = true)
        where TObject : notnull
        where TKey : notnull
    {
        if (source == null)
        {
            throw new ArgumentNullException(nameof(source));
        }

        if (others == null)
        {
            throw new ArgumentNullException(nameof(others));
        }

        if (equalityComparer == null)
        {
            throw new ArgumentNullException(nameof(equalityComparer));
        }

        if (comparer == null)
        {
            throw new ArgumentNullException(nameof(comparer));
        }

        return source.EnumerateOne().Concat(others).MergeChangeSets(equalityComparer, comparer, scheduler, completable);
    }

    /// <summary>
    /// Operator similiar to Merge except it is ChangeSet aware.  All of the observable changesets are merged together into a single stream of ChangeSet events that correctly handles multiple Keys.
    /// </summary>
    /// <typeparam name="TObject">The type of the object.</typeparam>
    /// <typeparam name="TKey">The type of the key.</typeparam>
    /// <param name="source">The Source Observable ChangeSet.</param>
    /// <param name="scheduler">(Optional) <see cref="IScheduler"/> instance to use when enumerating the collection.</param>
    /// <param name="completable">Whether or not the result Observable should complete if all the changesets complete.</param>
    /// <returns>The result from merging the changesets together.</returns>
    /// <exception cref="ArgumentNullException">Parameter was null.</exception>
    public static IObservable<IChangeSet<TObject, TKey>> MergeChangeSets<TObject, TKey>(this IEnumerable<IObservable<IChangeSet<TObject, TKey>>> source, IScheduler? scheduler = null, bool completable = true)
        where TObject : notnull
        where TKey : notnull
    {
        if (source == null)
        {
            throw new ArgumentNullException(nameof(source));
        }

        return new MergeChangeSets<TObject, TKey>(source, equalityComparer: null, comparer: null, completable, scheduler).Run();
    }

    /// <summary>
    /// Operator similiar to Merge except it is ChangeSet aware.  All of the observable changesets are merged together into a single stream of ChangeSet events that correctly handles multiple Keys.
    /// </summary>
    /// <typeparam name="TObject">The type of the object.</typeparam>
    /// <typeparam name="TKey">The type of the key.</typeparam>
    /// <param name="source">The Source Observable ChangeSet.</param>
    /// <param name="comparer"><see cref="IComparer{T}"/> instance to determine which element to emit if the same key is emitted from multiple changesets.</param>
    /// <param name="scheduler">(Optional) <see cref="IScheduler"/> instance to use when enumerating the collection.</param>
    /// <param name="completable">Whether or not the result Observable should complete if all the changesets complete.</param>
    /// <returns>The result from merging the changesets together.</returns>
    /// <exception cref="ArgumentNullException">Parameter was null.</exception>
    public static IObservable<IChangeSet<TObject, TKey>> MergeChangeSets<TObject, TKey>(this IEnumerable<IObservable<IChangeSet<TObject, TKey>>> source, IComparer<TObject> comparer, IScheduler? scheduler = null, bool completable = true)
        where TObject : notnull
        where TKey : notnull
    {
        if (source == null)
        {
            throw new ArgumentNullException(nameof(source));
        }

        if (comparer == null)
        {
            throw new ArgumentNullException(nameof(comparer));
        }

        return new MergeChangeSets<TObject, TKey>(source, equalityComparer: null, comparer, completable, scheduler).Run();
    }

    /// <summary>
    /// Operator similiar to Merge except it is ChangeSet aware.  All of the observable changesets are merged together into a single stream of ChangeSet events that correctly handles multiple Keys.
    /// </summary>
    /// <typeparam name="TObject">The type of the object.</typeparam>
    /// <typeparam name="TKey">The type of the key.</typeparam>
    /// <param name="source">The Source Observable ChangeSet.</param>
    /// <param name="equalityComparer"><see cref="IEqualityComparer{T}"/> instance to determine if two elements are the same.</param>
    /// <param name="scheduler">(Optional) <see cref="IScheduler"/> instance to use when enumerating the collection.</param>
    /// <param name="completable">Whether or not the result Observable should complete if all the changesets complete.</param>
    /// <returns>The result from merging the changesets together.</returns>
    /// <exception cref="ArgumentNullException">Parameter was null.</exception>
    public static IObservable<IChangeSet<TObject, TKey>> MergeChangeSets<TObject, TKey>(this IEnumerable<IObservable<IChangeSet<TObject, TKey>>> source, IEqualityComparer<TObject> equalityComparer, IScheduler? scheduler = null, bool completable = true)
        where TObject : notnull
        where TKey : notnull
    {
        if (source == null)
        {
            throw new ArgumentNullException(nameof(source));
        }

        if (equalityComparer == null)
        {
            throw new ArgumentNullException(nameof(equalityComparer));
        }

        return new MergeChangeSets<TObject, TKey>(source, equalityComparer, comparer: null, completable, scheduler).Run();
    }

    /// <summary>
    /// Operator similiar to Merge except it is ChangeSet aware.  All of the observable changesets are merged together into a single stream of ChangeSet events that correctly handles multiple Keys.
    /// </summary>
    /// <typeparam name="TObject">The type of the object.</typeparam>
    /// <typeparam name="TKey">The type of the key.</typeparam>
    /// <param name="source">The Source Observable ChangeSet.</param>
    /// <param name="equalityComparer"><see cref="IEqualityComparer{T}"/> instance to determine if two elements are the same.</param>
    /// <param name="comparer"><see cref="IComparer{T}"/> instance to determine which element to emit if the same key is emitted from multiple changesets.</param>
    /// <param name="scheduler">(Optional) <see cref="IScheduler"/> instance to use when enumerating the collection.</param>
    /// <param name="completable">Whether or not the result Observable should complete if all the changesets complete.</param>
    /// <returns>The result from merging the changesets together.</returns>
    /// <exception cref="ArgumentNullException">Parameter was null.</exception>
    public static IObservable<IChangeSet<TObject, TKey>> MergeChangeSets<TObject, TKey>(this IEnumerable<IObservable<IChangeSet<TObject, TKey>>> source, IEqualityComparer<TObject> equalityComparer, IComparer<TObject> comparer, IScheduler? scheduler = null, bool completable = true)
        where TObject : notnull
        where TKey : notnull
    {
        if (source == null)
        {
            throw new ArgumentNullException(nameof(source));
        }

        if (equalityComparer == null)
        {
            throw new ArgumentNullException(nameof(equalityComparer));
        }

        if (comparer == null)
        {
            throw new ArgumentNullException(nameof(comparer));
        }

        return new MergeChangeSets<TObject, TKey>(source, equalityComparer, comparer, completable, scheduler).Run();
    }

    /// <summary>
    /// Operator similiar to MergeMany except it is ChangeSet aware.  It uses <paramref name="observableSelector"/> to transform each item in the source into a child <see cref="IChangeSet{TObject, TKey}"/> and merges the result children together into a single stream of ChangeSets that correctly handles multiple Keys and removal of the parent items.
    /// </summary>
    /// <typeparam name="TObject">The type of the object.</typeparam>
    /// <typeparam name="TKey">The type of the key.</typeparam>
    /// <typeparam name="TDestination">The type of the destination.</typeparam>
    /// <typeparam name="TDestinationKey">The type of the destination key.</typeparam>
    /// <param name="source">The Source Observable ChangeSet.</param>
    /// <param name="observableSelector">Factory Function used to create child changesets.</param>
    /// <param name="comparer"><see cref="IComparer{T}"/> instance to determine which element to emit if the same key is emitted from multiple child changesets.</param>
    /// <returns>The result from merging the child changesets together.</returns>
    /// <exception cref="ArgumentNullException">Parameter was null.</exception>
    public static IObservable<IChangeSet<TDestination, TDestinationKey>> MergeManyChangeSets<TObject, TKey, TDestination, TDestinationKey>(this IObservable<IChangeSet<TObject, TKey>> source, Func<TObject, IObservable<IChangeSet<TDestination, TDestinationKey>>> observableSelector, IComparer<TDestination> comparer)
        where TObject : notnull
        where TKey : notnull
        where TDestination : notnull
        where TDestinationKey : notnull
    {
        if (observableSelector == null)
        {
            throw new ArgumentNullException(nameof(observableSelector));
        }

        return source.MergeManyChangeSets((t, _) => observableSelector(t), comparer);
    }

    /// <summary>
    /// Operator similiar to MergeMany except it is ChangeSet aware.  It uses <paramref name="observableSelector"/> to transform each item in the source into a child <see cref="IChangeSet{TObject, TKey}"/> and merges the result children together into a single stream of ChangeSets that correctly handles multiple Keys and removal of the parent items.
    /// </summary>
    /// <typeparam name="TObject">The type of the object.</typeparam>
    /// <typeparam name="TKey">The type of the key.</typeparam>
    /// <typeparam name="TDestination">The type of the destination.</typeparam>
    /// <typeparam name="TDestinationKey">The type of the destination key.</typeparam>
    /// <param name="source">The Source Observable ChangeSet.</param>
    /// <param name="observableSelector">Factory Function used to create child changesets.</param>
    /// <param name="comparer"><see cref="IComparer{T}"/> instance to determine which element to emit if the same key is emitted from multiple child changesets.</param>
    /// <returns>The result from merging the child changesets together.</returns>
    /// <exception cref="ArgumentNullException">Parameter was null.</exception>
    public static IObservable<IChangeSet<TDestination, TDestinationKey>> MergeManyChangeSets<TObject, TKey, TDestination, TDestinationKey>(this IObservable<IChangeSet<TObject, TKey>> source, Func<TObject, TKey, IObservable<IChangeSet<TDestination, TDestinationKey>>> observableSelector, IComparer<TDestination> comparer)
        where TObject : notnull
        where TKey : notnull
        where TDestination : notnull
        where TDestinationKey : notnull
    {
        if (source == null)
        {
            throw new ArgumentNullException(nameof(source));
        }

        if (observableSelector == null)
        {
            throw new ArgumentNullException(nameof(observableSelector));
        }

        if (comparer == null)
        {
            throw new ArgumentNullException(nameof(comparer));
        }

        return source.MergeManyChangeSets(observableSelector, equalityComparer: null, comparer: comparer);
    }

    /// <summary>
    /// Operator similiar to MergeMany except it is ChangeSet aware.  It uses <paramref name="observableSelector"/> to transform each item in the source into a child <see cref="IChangeSet{TObject, TKey}"/> and merges the result children together into a single stream of ChangeSets that correctly handles multiple Keys and removal of the parent items.
    /// </summary>
    /// <typeparam name="TObject">The type of the object.</typeparam>
    /// <typeparam name="TKey">The type of the key.</typeparam>
    /// <typeparam name="TDestination">The type of the destination.</typeparam>
    /// <typeparam name="TDestinationKey">The type of the destination key.</typeparam>
    /// <param name="source">The Source Observable ChangeSet.</param>
    /// <param name="observableSelector">Factory Function used to create child changesets.</param>
    /// <param name="equalityComparer">Optional <see cref="IEqualityComparer{T}"/> instance to determine if two elements are the same.</param>
    /// <param name="comparer">Optional <see cref="IComparer{T}"/> instance to determine which element to emit if the same key is emitted from multiple child changesets.</param>
    /// <returns>The result from merging the child changesets together.</returns>
    /// <exception cref="ArgumentNullException">Parameter was null.</exception>
    public static IObservable<IChangeSet<TDestination, TDestinationKey>> MergeManyChangeSets<TObject, TKey, TDestination, TDestinationKey>(this IObservable<IChangeSet<TObject, TKey>> source, Func<TObject, IObservable<IChangeSet<TDestination, TDestinationKey>>> observableSelector, IEqualityComparer<TDestination>? equalityComparer = null, IComparer<TDestination>? comparer = null)
        where TObject : notnull
        where TKey : notnull
        where TDestination : notnull
        where TDestinationKey : notnull
    {
        if (observableSelector == null)
        {
            throw new ArgumentNullException(nameof(observableSelector));
        }

        return source.MergeManyChangeSets((t, _) => observableSelector(t), equalityComparer, comparer);
    }

    /// <summary>
    /// Operator similiar to MergeMany except it is ChangeSet aware.  It uses <paramref name="observableSelector"/> to transform each item in the source into a child <see cref="IChangeSet{TObject, TKey}"/> and merges the result children together into a single stream of ChangeSets that correctly handles multiple Keys and removal of the parent items.
    /// </summary>
    /// <typeparam name="TObject">The type of the object.</typeparam>
    /// <typeparam name="TKey">The type of the key.</typeparam>
    /// <typeparam name="TDestination">The type of the destination.</typeparam>
    /// <typeparam name="TDestinationKey">The type of the destination key.</typeparam>
    /// <param name="source">The Source Observable ChangeSet.</param>
    /// <param name="observableSelector">Factory Function used to create child changesets.</param>
    /// <param name="equalityComparer">Optional <see cref="IEqualityComparer{T}"/> instance to determine if two elements are the same.</param>
    /// <param name="comparer">Optional <see cref="IComparer{T}"/> instance to determine which element to emit if the same key is emitted from multiple child changesets.</param>
    /// <returns>The result from merging the child changesets together.</returns>
    /// <exception cref="ArgumentNullException">Parameter was null.</exception>
    public static IObservable<IChangeSet<TDestination, TDestinationKey>> MergeManyChangeSets<TObject, TKey, TDestination, TDestinationKey>(this IObservable<IChangeSet<TObject, TKey>> source, Func<TObject, TKey, IObservable<IChangeSet<TDestination, TDestinationKey>>> observableSelector, IEqualityComparer<TDestination>? equalityComparer = null, IComparer<TDestination>? comparer = null)
        where TObject : notnull
        where TKey : notnull
        where TDestination : notnull
        where TDestinationKey : notnull
    {
        if (source == null)
        {
            throw new ArgumentNullException(nameof(source));
        }

        if (observableSelector == null)
        {
            throw new ArgumentNullException(nameof(observableSelector));
        }

        return new MergeManyCacheChangeSets<TObject, TKey, TDestination, TDestinationKey>(source, observableSelector, equalityComparer, comparer).Run();
    }

    /// <summary>
    /// Overload of <see cref="MergeManyChangeSets{TObject, TKey, TDestination, TDestinationKey}(IObservable{IChangeSet{TObject, TKey}}, Func{TObject, IObservable{IChangeSet{TDestination, TDestinationKey}}}, IEqualityComparer{TDestination}?, IComparer{TDestination}?)"/> that
    /// will handle key collisions by using an <see cref="IComparer{T}"/> instance that operates on the sources, so that the values from the preferred source take precedent over other values with the same.
    /// </summary>
    /// <typeparam name="TObject">The type of the object.</typeparam>
    /// <typeparam name="TKey">The type of the key.</typeparam>
    /// <typeparam name="TDestination">The type of the destination.</typeparam>
    /// <typeparam name="TDestinationKey">The type of the destination key.</typeparam>
    /// <param name="source">The Source Observable ChangeSet.</param>
    /// <param name="observableSelector">Factory Function used to create child changesets.</param>
    /// <param name="sourceComparer"><see cref="IComparer{T}"/> instance to determine which source elements child to use when two sources provide a child element with the same key.</param>
    /// <param name="childComparer">Optional fallback <see cref="IComparer{T}"/> instance to determine which child element to emit if the sources compare to be the same.</param>
    /// <returns>The result from merging the child changesets together.</returns>
    /// <exception cref="ArgumentNullException">Parameter was null.</exception>
    public static IObservable<IChangeSet<TDestination, TDestinationKey>> MergeManyChangeSets<TObject, TKey, TDestination, TDestinationKey>(this IObservable<IChangeSet<TObject, TKey>> source, Func<TObject, IObservable<IChangeSet<TDestination, TDestinationKey>>> observableSelector, IComparer<TObject> sourceComparer, IComparer<TDestination> childComparer)
        where TObject : notnull
        where TKey : notnull
        where TDestination : notnull
        where TDestinationKey : notnull
    {
        if (observableSelector == null)
        {
            throw new ArgumentNullException(nameof(observableSelector));
        }

        return source.MergeManyChangeSets((t, _) => observableSelector(t), sourceComparer, DefaultResortOnSourceRefresh, equalityComparer: null, childComparer);
    }

    /// <summary>
    /// Overload of <see cref="MergeManyChangeSets{TObject, TKey, TDestination, TDestinationKey}(IObservable{IChangeSet{TObject, TKey}}, Func{TObject, TKey, IObservable{IChangeSet{TDestination, TDestinationKey}}}, IEqualityComparer{TDestination}?, IComparer{TDestination}?)"/> that
    /// will handle key collisions by using an <see cref="IComparer{T}"/> instance that operates on the sources, so that the values from the preferred source take precedent over other values with the same.
    /// </summary>
    /// <typeparam name="TObject">The type of the object.</typeparam>
    /// <typeparam name="TKey">The type of the key.</typeparam>
    /// <typeparam name="TDestination">The type of the destination.</typeparam>
    /// <typeparam name="TDestinationKey">The type of the destination key.</typeparam>
    /// <param name="source">The Source Observable ChangeSet.</param>
    /// <param name="observableSelector">Factory Function used to create child changesets.</param>
    /// <param name="sourceComparer"><see cref="IComparer{T}"/> instance to determine which source elements child to use when two sources provide a child element with the same key.</param>
    /// <param name="childComparer">Optional fallback <see cref="IComparer{T}"/> instance to determine which child element to emit if the sources compare to be the same.</param>
    /// <returns>The result from merging the child changesets together.</returns>
    /// <exception cref="ArgumentNullException">Parameter was null.</exception>
    public static IObservable<IChangeSet<TDestination, TDestinationKey>> MergeManyChangeSets<TObject, TKey, TDestination, TDestinationKey>(this IObservable<IChangeSet<TObject, TKey>> source, Func<TObject, TKey, IObservable<IChangeSet<TDestination, TDestinationKey>>> observableSelector, IComparer<TObject> sourceComparer, IComparer<TDestination> childComparer)
        where TObject : notnull
        where TKey : notnull
        where TDestination : notnull
        where TDestinationKey : notnull => source.MergeManyChangeSets(observableSelector, sourceComparer, DefaultResortOnSourceRefresh, equalityComparer: null, childComparer);

    /// <summary>
    /// Overload of <see cref="MergeManyChangeSets{TObject, TKey, TDestination, TDestinationKey}(IObservable{IChangeSet{TObject, TKey}}, Func{TObject, IObservable{IChangeSet{TDestination, TDestinationKey}}}, IEqualityComparer{TDestination}?, IComparer{TDestination}?)"/> that
    /// will handle key collisions by using an <see cref="IComparer{T}"/> instance that operates on the sources, so that the values from the preferred source take precedent over other values with the same.
    /// </summary>
    /// <typeparam name="TObject">The type of the object.</typeparam>
    /// <typeparam name="TKey">The type of the key.</typeparam>
    /// <typeparam name="TDestination">The type of the destination.</typeparam>
    /// <typeparam name="TDestinationKey">The type of the destination key.</typeparam>
    /// <param name="source">The Source Observable ChangeSet.</param>
    /// <param name="observableSelector">Factory Function used to create child changesets.</param>
    /// <param name="sourceComparer"><see cref="IComparer{T}"/> instance to determine which source elements child to use when two sources provide a child element with the same key.</param>
    /// <param name="resortOnSourceRefresh">Optional boolean to indicate whether or not a refresh event in the parent stream should re-evaluate item priorities.</param>
    /// <param name="childComparer">Optional fallback <see cref="IComparer{T}"/> instance to determine which child element to emit if the sources compare to be the same.</param>
    /// <returns>The result from merging the child changesets together.</returns>
    /// <exception cref="ArgumentNullException">Parameter was null.</exception>
    public static IObservable<IChangeSet<TDestination, TDestinationKey>> MergeManyChangeSets<TObject, TKey, TDestination, TDestinationKey>(this IObservable<IChangeSet<TObject, TKey>> source, Func<TObject, IObservable<IChangeSet<TDestination, TDestinationKey>>> observableSelector, IComparer<TObject> sourceComparer, bool resortOnSourceRefresh, IComparer<TDestination> childComparer)
        where TObject : notnull
        where TKey : notnull
        where TDestination : notnull
        where TDestinationKey : notnull
    {
        if (observableSelector == null)
        {
            throw new ArgumentNullException(nameof(observableSelector));
        }

        return source.MergeManyChangeSets((t, _) => observableSelector(t), sourceComparer, resortOnSourceRefresh, equalityComparer: null, childComparer);
    }

    /// <summary>
    /// Overload of <see cref="MergeManyChangeSets{TObject, TKey, TDestination, TDestinationKey}(IObservable{IChangeSet{TObject, TKey}}, Func{TObject, TKey, IObservable{IChangeSet{TDestination, TDestinationKey}}}, IEqualityComparer{TDestination}?, IComparer{TDestination}?)"/> that
    /// will handle key collisions by using an <see cref="IComparer{T}"/> instance that operates on the sources, so that the values from the preferred source take precedent over other values with the same.
    /// </summary>
    /// <typeparam name="TObject">The type of the object.</typeparam>
    /// <typeparam name="TKey">The type of the key.</typeparam>
    /// <typeparam name="TDestination">The type of the destination.</typeparam>
    /// <typeparam name="TDestinationKey">The type of the destination key.</typeparam>
    /// <param name="source">The Source Observable ChangeSet.</param>
    /// <param name="observableSelector">Factory Function used to create child changesets.</param>
    /// <param name="sourceComparer"><see cref="IComparer{T}"/> instance to determine which source elements child to use when two sources provide a child element with the same key.</param>
    /// <param name="resortOnSourceRefresh">Optional boolean to indicate whether or not a refresh event in the parent stream should re-evaluate item priorities.</param>
    /// <param name="childComparer">Optional fallback <see cref="IComparer{T}"/> instance to determine which child element to emit if the sources compare to be the same.</param>
    /// <returns>The result from merging the child changesets together.</returns>
    /// <exception cref="ArgumentNullException">Parameter was null.</exception>
    public static IObservable<IChangeSet<TDestination, TDestinationKey>> MergeManyChangeSets<TObject, TKey, TDestination, TDestinationKey>(this IObservable<IChangeSet<TObject, TKey>> source, Func<TObject, TKey, IObservable<IChangeSet<TDestination, TDestinationKey>>> observableSelector, IComparer<TObject> sourceComparer, bool resortOnSourceRefresh, IComparer<TDestination> childComparer)
        where TObject : notnull
        where TKey : notnull
        where TDestination : notnull
        where TDestinationKey : notnull => source.MergeManyChangeSets(observableSelector, sourceComparer, resortOnSourceRefresh, equalityComparer: null, childComparer);

    /// <summary>
    /// Overload of <see cref="MergeManyChangeSets{TObject, TKey, TDestination, TDestinationKey}(IObservable{IChangeSet{TObject, TKey}}, Func{TObject, IObservable{IChangeSet{TDestination, TDestinationKey}}}, IEqualityComparer{TDestination}?, IComparer{TDestination}?)"/> that
    /// will handle key collisions by using an <see cref="IComparer{T}"/> instance that operates on the sources, so that the values from the preferred source take precedent over other values with the same.
    /// </summary>
    /// <typeparam name="TObject">The type of the object.</typeparam>
    /// <typeparam name="TKey">The type of the key.</typeparam>
    /// <typeparam name="TDestination">The type of the destination.</typeparam>
    /// <typeparam name="TDestinationKey">The type of the destination key.</typeparam>
    /// <param name="source">The Source Observable ChangeSet.</param>
    /// <param name="observableSelector">Factory Function used to create child changesets.</param>
    /// <param name="sourceComparer"><see cref="IComparer{T}"/> instance to determine which source elements child to use when two sources provide a child element with the same key.</param>
    /// <param name="equalityComparer">Optional <see cref="IEqualityComparer{T}"/> instance to determine if two elements are the same.</param>
    /// <param name="childComparer">Optional fallback <see cref="IComparer{T}"/> instance to determine which child element to emit if the sources compare to be the same.</param>
    /// <returns>The result from merging the child changesets together.</returns>
    /// <exception cref="ArgumentNullException">Parameter was null.</exception>
    public static IObservable<IChangeSet<TDestination, TDestinationKey>> MergeManyChangeSets<TObject, TKey, TDestination, TDestinationKey>(this IObservable<IChangeSet<TObject, TKey>> source, Func<TObject, IObservable<IChangeSet<TDestination, TDestinationKey>>> observableSelector, IComparer<TObject> sourceComparer, IEqualityComparer<TDestination>? equalityComparer = null, IComparer<TDestination>? childComparer = null)
        where TObject : notnull
        where TKey : notnull
        where TDestination : notnull
        where TDestinationKey : notnull
    {
        if (observableSelector == null)
        {
            throw new ArgumentNullException(nameof(observableSelector));
        }

        return source.MergeManyChangeSets((t, _) => observableSelector(t), sourceComparer, DefaultResortOnSourceRefresh, equalityComparer, childComparer);
    }

    /// <summary>
    /// Overload of <see cref="MergeManyChangeSets{TObject, TKey, TDestination, TDestinationKey}(IObservable{IChangeSet{TObject, TKey}}, Func{TObject, TKey, IObservable{IChangeSet{TDestination, TDestinationKey}}}, IEqualityComparer{TDestination}?, IComparer{TDestination}?)"/> that
    /// will handle key collisions by using an <see cref="IComparer{T}"/> instance that operates on the sources, so that the values from the preferred source take precedent over other values with the same.
    /// </summary>
    /// <typeparam name="TObject">The type of the object.</typeparam>
    /// <typeparam name="TKey">The type of the key.</typeparam>
    /// <typeparam name="TDestination">The type of the destination.</typeparam>
    /// <typeparam name="TDestinationKey">The type of the destination key.</typeparam>
    /// <param name="source">The Source Observable ChangeSet.</param>
    /// <param name="observableSelector">Factory Function used to create child changesets.</param>
    /// <param name="sourceComparer"><see cref="IComparer{T}"/> instance to determine which source elements child to use when two sources provide a child element with the same key.</param>
    /// <param name="equalityComparer">Optional <see cref="IEqualityComparer{T}"/> instance to determine if two elements are the same.</param>
    /// <param name="childComparer">Optional fallback <see cref="IComparer{T}"/> instance to determine which child element to emit if the sources compare to be the same.</param>
    /// <returns>The result from merging the child changesets together.</returns>
    /// <exception cref="ArgumentNullException">Parameter was null.</exception>
    public static IObservable<IChangeSet<TDestination, TDestinationKey>> MergeManyChangeSets<TObject, TKey, TDestination, TDestinationKey>(this IObservable<IChangeSet<TObject, TKey>> source, Func<TObject, TKey, IObservable<IChangeSet<TDestination, TDestinationKey>>> observableSelector, IComparer<TObject> sourceComparer, IEqualityComparer<TDestination>? equalityComparer = null, IComparer<TDestination>? childComparer = null)
        where TObject : notnull
        where TKey : notnull
        where TDestination : notnull
        where TDestinationKey : notnull => source.MergeManyChangeSets(observableSelector, sourceComparer, DefaultResortOnSourceRefresh, equalityComparer, childComparer);

    /// <summary>
    /// Overload of <see cref="MergeManyChangeSets{TObject, TKey, TDestination, TDestinationKey}(IObservable{IChangeSet{TObject, TKey}}, Func{TObject, IObservable{IChangeSet{TDestination, TDestinationKey}}}, IEqualityComparer{TDestination}?, IComparer{TDestination}?)"/> that
    /// will handle key collisions by using an <see cref="IComparer{T}"/> instance that operates on the sources, so that the values from the preferred source take precedent over other values with the same.
    /// </summary>
    /// <typeparam name="TObject">The type of the object.</typeparam>
    /// <typeparam name="TKey">The type of the key.</typeparam>
    /// <typeparam name="TDestination">The type of the destination.</typeparam>
    /// <typeparam name="TDestinationKey">The type of the destination key.</typeparam>
    /// <param name="source">The Source Observable ChangeSet.</param>
    /// <param name="observableSelector">Factory Function used to create child changesets.</param>
    /// <param name="sourceComparer"><see cref="IComparer{T}"/> instance to determine which source elements child to use when two sources provide a child element with the same key.</param>
    /// <param name="resortOnSourceRefresh">Optional boolean to indicate whether or not a refresh event in the parent stream should re-evaluate item priorities.</param>
    /// <param name="equalityComparer">Optional <see cref="IEqualityComparer{T}"/> instance to determine if two elements are the same.</param>
    /// <param name="childComparer">Optional fallback <see cref="IComparer{T}"/> instance to determine which child element to emit if the sources compare to be the same.</param>
    /// <returns>The result from merging the child changesets together.</returns>
    /// <exception cref="ArgumentNullException">Parameter was null.</exception>
    public static IObservable<IChangeSet<TDestination, TDestinationKey>> MergeManyChangeSets<TObject, TKey, TDestination, TDestinationKey>(this IObservable<IChangeSet<TObject, TKey>> source, Func<TObject, IObservable<IChangeSet<TDestination, TDestinationKey>>> observableSelector, IComparer<TObject> sourceComparer, bool resortOnSourceRefresh, IEqualityComparer<TDestination>? equalityComparer = null, IComparer<TDestination>? childComparer = null)
        where TObject : notnull
        where TKey : notnull
        where TDestination : notnull
        where TDestinationKey : notnull
    {
        if (observableSelector == null)
        {
            throw new ArgumentNullException(nameof(observableSelector));
        }

        return source.MergeManyChangeSets((t, _) => observableSelector(t), sourceComparer, resortOnSourceRefresh, equalityComparer, childComparer);
    }

    /// <summary>
    /// Overload of <see cref="MergeManyChangeSets{TObject, TKey, TDestination, TDestinationKey}(IObservable{IChangeSet{TObject, TKey}}, Func{TObject, TKey, IObservable{IChangeSet{TDestination, TDestinationKey}}}, IEqualityComparer{TDestination}?, IComparer{TDestination}?)"/> that
    /// will handle key collisions by using an <see cref="IComparer{T}"/> instance that operates on the sources, so that the values from the preferred source take precedent over other values with the same.
    /// </summary>
    /// <typeparam name="TObject">The type of the object.</typeparam>
    /// <typeparam name="TKey">The type of the key.</typeparam>
    /// <typeparam name="TDestination">The type of the destination.</typeparam>
    /// <typeparam name="TDestinationKey">The type of the destination key.</typeparam>
    /// <param name="source">The Source Observable ChangeSet.</param>
    /// <param name="observableSelector">Factory Function used to create child changesets.</param>
    /// <param name="sourceComparer"><see cref="IComparer{T}"/> instance to determine which source elements child to use when two sources provide a child element with the same key.</param>
    /// <param name="resortOnSourceRefresh">Optional boolean to indicate whether or not a refresh event in the parent stream should re-evaluate item priorities.</param>
    /// <param name="equalityComparer">Optional <see cref="IEqualityComparer{T}"/> instance to determine if two elements are the same.</param>
    /// <param name="childComparer">Optional fallback <see cref="IComparer{T}"/> instance to determine which child element to emit if the sources compare to be the same.</param>
    /// <returns>The result from merging the child changesets together.</returns>
    /// <exception cref="ArgumentNullException">Parameter was null.</exception>
    public static IObservable<IChangeSet<TDestination, TDestinationKey>> MergeManyChangeSets<TObject, TKey, TDestination, TDestinationKey>(this IObservable<IChangeSet<TObject, TKey>> source, Func<TObject, TKey, IObservable<IChangeSet<TDestination, TDestinationKey>>> observableSelector, IComparer<TObject> sourceComparer, bool resortOnSourceRefresh, IEqualityComparer<TDestination>? equalityComparer = null, IComparer<TDestination>? childComparer = null)
        where TObject : notnull
        where TKey : notnull
        where TDestination : notnull
        where TDestinationKey : notnull
    {
        if (source == null)
        {
            throw new ArgumentNullException(nameof(source));
        }

        if (observableSelector == null)
        {
            throw new ArgumentNullException(nameof(observableSelector));
        }

        if (sourceComparer == null)
        {
            throw new ArgumentNullException(nameof(sourceComparer));
        }

        return new MergeManyCacheChangeSetsSourceCompare<TObject, TKey, TDestination, TDestinationKey>(source, observableSelector, sourceComparer, equalityComparer, childComparer, resortOnSourceRefresh).Run();
    }

    /// <summary>
    /// Dynamically merges the observable which is selected from each item in the stream, and un-merges the item
    /// when it is no longer part of the stream.
    /// </summary>
    /// <typeparam name="TObject">The type of the object.</typeparam>
    /// <typeparam name="TKey">The type of the key.</typeparam>
    /// <typeparam name="TDestination">The type of the destination.</typeparam>
    /// <param name="source">The source.</param>
    /// <param name="observableSelector">The observable selector.</param>
    /// <returns>An observable which emits the item with the value.</returns>
    /// <exception cref="ArgumentNullException">source
    /// or
    /// observableSelector.</exception>
    public static IObservable<ItemWithValue<TObject, TDestination>> MergeManyItems<TObject, TKey, TDestination>(this IObservable<IChangeSet<TObject, TKey>> source, Func<TObject, IObservable<TDestination>> observableSelector)
        where TObject : notnull
        where TKey : notnull
    {
        if (source is null)
        {
            throw new ArgumentNullException(nameof(source));
        }

        if (observableSelector is null)
        {
            throw new ArgumentNullException(nameof(observableSelector));
        }

        return new MergeManyItems<TObject, TKey, TDestination>(source, observableSelector).Run();
    }

    /// <summary>
    /// Dynamically merges the observable which is selected from each item in the stream, and un-merges the item
    /// when it is no longer part of the stream.
    /// </summary>
    /// <typeparam name="TObject">The type of the object.</typeparam>
    /// <typeparam name="TKey">The type of the key.</typeparam>
    /// <typeparam name="TDestination">The type of the destination.</typeparam>
    /// <param name="source">The source.</param>
    /// <param name="observableSelector">The observable selector.</param>
    /// <returns>An observable which emits the item with the value.</returns>
    /// <exception cref="ArgumentNullException">source
    /// or
    /// observableSelector.</exception>
    public static IObservable<ItemWithValue<TObject, TDestination>> MergeManyItems<TObject, TKey, TDestination>(this IObservable<IChangeSet<TObject, TKey>> source, Func<TObject, TKey, IObservable<TDestination>> observableSelector)
        where TObject : notnull
        where TKey : notnull
    {
        if (source is null)
        {
            throw new ArgumentNullException(nameof(source));
        }

        if (observableSelector is null)
        {
            throw new ArgumentNullException(nameof(observableSelector));
        }

        return new MergeManyItems<TObject, TKey, TDestination>(source, observableSelector).Run();
    }

    /// <summary>
    /// Monitors the status of a stream.
    /// </summary>
    /// <typeparam name="T">The type of the source observable.</typeparam>
    /// <param name="source">The source.</param>
    /// <returns>An observable which monitors the status of the observable.</returns>
    /// <exception cref="ArgumentNullException">source.</exception>
    public static IObservable<ConnectionStatus> MonitorStatus<T>(this IObservable<T> source) => new StatusMonitor<T>(source).Run();

    /// <summary>
    /// Suppresses updates which are empty.
    /// </summary>
    /// <typeparam name="TObject">The type of the object.</typeparam>
    /// <typeparam name="TKey">The type of the key.</typeparam>
    /// <param name="source">The source.</param>
    /// <returns>An observable which emits change set values when not empty.</returns>
    /// <exception cref="ArgumentNullException">source.</exception>
    public static IObservable<IChangeSet<TObject, TKey>> NotEmpty<TObject, TKey>(this IObservable<IChangeSet<TObject, TKey>> source)
        where TObject : notnull
        where TKey : notnull
    {
        if (source is null)
        {
            throw new ArgumentNullException(nameof(source));
        }

        return source.Where(changes => changes.Count != 0);
    }

    /// <summary>
    /// Callback for each item as and when it is being added to the stream.
    /// </summary>
    /// <typeparam name="TObject">The type of the object.</typeparam>
    /// <typeparam name="TKey">The type of the key.</typeparam>
    /// <param name="source">The source.</param>
    /// <param name="addAction">The add action.</param>
    /// <returns>An observable which emits a change set with items being added.</returns>
    public static IObservable<IChangeSet<TObject, TKey>> OnItemAdded<TObject, TKey>(this IObservable<IChangeSet<TObject, TKey>> source, Action<TObject> addAction)
        where TObject : notnull
        where TKey : notnull
    {
        if (source is null)
        {
            throw new ArgumentNullException(nameof(source));
        }

        if (addAction is null)
        {
            throw new ArgumentNullException(nameof(addAction));
        }

        return source.Do(changes => changes.Where(c => c.Reason == ChangeReason.Add).ForEach(c => addAction(c.Current)));
    }

    /// <summary>
    /// Callback for each item as and when it is being refreshed in the stream.
    /// </summary>
    /// <typeparam name="TObject">The type of the object.</typeparam>
    /// <typeparam name="TKey">The type of the key.</typeparam>
    /// <param name="source">The source.</param>
    /// <param name="refreshAction">The refresh action.</param>
    /// <returns>An observable which emits a change set with items being added.</returns>
    public static IObservable<IChangeSet<TObject, TKey>> OnItemRefreshed<TObject, TKey>(this IObservable<IChangeSet<TObject, TKey>> source, Action<TObject> refreshAction)
        where TObject : notnull
        where TKey : notnull
    {
        var refreshAction2 = refreshAction;
        if (source == null)
        {
            throw new ArgumentNullException(nameof(source));
        }

        if (refreshAction2 == null)
        {
            throw new ArgumentNullException(nameof(refreshAction));
        }

<<<<<<< HEAD
        return source.Do((IChangeSet<TObject, TKey> changes) =>
            changes.Where((Change<TObject, TKey> c) =>
                c.Reason == ChangeReason.Refresh).ForEach((Change<TObject, TKey> c) => refreshAction2(c.Current)));
=======
        return source.Do(changes =>
        {
            foreach (var change in changes.ToConcreteType())
            {
                if (change.Reason != ChangeReason.Refresh) continue;

                refreshAction2(change.Current);
            }
        });
>>>>>>> 3d4543ff
    }

    /// <summary>
    /// Callback for each item as and when it is being removed from the stream.
    /// </summary>
    /// <typeparam name="TObject">The type of the object.</typeparam>
    /// <typeparam name="TKey">The type of the key.</typeparam>
    /// <param name="source">The source.</param>
    /// <param name="removeAction">The remove action.</param>
    /// <param name="invokeOnUnsubscribe"> Should the remove action be invoked when the subscription is disposed.</param>
    /// <returns>An observable which emits a change set with items being removed.</returns>
    /// <exception cref="ArgumentNullException">
    /// source
    /// or
    /// removeAction.
    /// </exception>
    public static IObservable<IChangeSet<TObject, TKey>> OnItemRemoved<TObject, TKey>(this IObservable<IChangeSet<TObject, TKey>> source, Action<TObject> removeAction, bool invokeOnUnsubscribe = true)
        where TObject : notnull
        where TKey : notnull
    {
        if (source is null)
        {
            throw new ArgumentNullException(nameof(source));
        }

        if (removeAction is null)
        {
            throw new ArgumentNullException(nameof(removeAction));
        }

        return new OnBeingRemoved<TObject, TKey>(source, removeAction, invokeOnUnsubscribe).Run();
    }

    /// <summary>
    /// Callback when an item has been updated eg. (current, previous)=>{}.
    /// </summary>
    /// <typeparam name="TObject">The type of the object.</typeparam>
    /// <typeparam name="TKey">The type of the key.</typeparam>
    /// <param name="source">The source.</param>
    /// <param name="updateAction">The update action.</param>
    /// <returns>An observable which emits a change set with items being updated.</returns>
    public static IObservable<IChangeSet<TObject, TKey>> OnItemUpdated<TObject, TKey>(this IObservable<IChangeSet<TObject, TKey>> source, Action<TObject, TObject> updateAction)
        where TObject : notnull
        where TKey : notnull
    {
        if (source is null)
        {
            throw new ArgumentNullException(nameof(source));
        }

        if (updateAction is null)
        {
            throw new ArgumentNullException(nameof(updateAction));
        }

        return source.Do(changes => changes.Where(c => c.Reason == ChangeReason.Update).ForEach(c => updateAction(c.Current, c.Previous.Value)));
    }

    /// <summary>
    /// Apply a logical Or operator between the collections i.e items which are in any of the sources are included.
    /// </summary>
    /// <typeparam name="TObject">The type of the object.</typeparam>
    /// <typeparam name="TKey">The type of the key.</typeparam>
    /// <param name="source">The source.</param>
    /// <param name="others">The others.</param>
    /// <returns>An observable which emits change sets.</returns>
    /// <exception cref="ArgumentNullException">
    /// source
    /// or
    /// others.
    /// </exception>
    public static IObservable<IChangeSet<TObject, TKey>> Or<TObject, TKey>(this IObservable<IChangeSet<TObject, TKey>> source, params IObservable<IChangeSet<TObject, TKey>>[] others)
        where TObject : notnull
        where TKey : notnull
    {
        if (source is null)
        {
            throw new ArgumentNullException(nameof(source));
        }

        if (others is null || others.Length == 0)
        {
            throw new ArgumentNullException(nameof(others));
        }

        return source.Combine(CombineOperator.Or, others);
    }

    /// <summary>
    /// Apply a logical Or operator between the collections i.e items which are in any of the sources are included.
    /// </summary>
    /// <typeparam name="TObject">The type of the object.</typeparam>
    /// <typeparam name="TKey">The type of the key.</typeparam>
    /// <param name="sources">The source.</param>
    /// <returns>An observable which emits change sets.</returns>
    /// <exception cref="ArgumentNullException">
    /// source
    /// or
    /// others.
    /// </exception>
    public static IObservable<IChangeSet<TObject, TKey>> Or<TObject, TKey>(this ICollection<IObservable<IChangeSet<TObject, TKey>>> sources)
        where TObject : notnull
        where TKey : notnull
    {
        if (sources is null)
        {
            throw new ArgumentNullException(nameof(sources));
        }

        return sources.Combine(CombineOperator.Or);
    }

    /// <summary>
    /// Dynamically apply a logical Or operator between the items in the outer observable list.
    /// Items which are in any of the sources are included in the result.
    /// </summary>
    /// <typeparam name="TObject">The type of the object.</typeparam>
    /// <typeparam name="TKey">The type of the key.</typeparam>
    /// <param name="sources">The source.</param>
    /// <returns>An observable which emits change sets.</returns>
    public static IObservable<IChangeSet<TObject, TKey>> Or<TObject, TKey>(this IObservableList<IObservable<IChangeSet<TObject, TKey>>> sources)
        where TObject : notnull
        where TKey : notnull
    {
        if (sources is null)
        {
            throw new ArgumentNullException(nameof(sources));
        }

        return sources.Combine(CombineOperator.Or);
    }

    /// <summary>
    /// Dynamically apply a logical Or operator between the items in the outer observable list.
    /// Items which are in any of the sources are included in the result.
    /// </summary>
    /// <typeparam name="TObject">The type of the object.</typeparam>
    /// <typeparam name="TKey">The type of the key.</typeparam>
    /// <param name="sources">The source.</param>
    /// <returns>An observable which emits change sets.</returns>
    public static IObservable<IChangeSet<TObject, TKey>> Or<TObject, TKey>(this IObservableList<IObservableCache<TObject, TKey>> sources)
        where TObject : notnull
        where TKey : notnull
    {
        if (sources is null)
        {
            throw new ArgumentNullException(nameof(sources));
        }

        return sources.Combine(CombineOperator.Or);
    }

    /// <summary>
    /// Dynamically apply a logical Or operator between the items in the outer observable list.
    /// Items which are in any of the sources are included in the result.
    /// </summary>
    /// <typeparam name="TObject">The type of the object.</typeparam>
    /// <typeparam name="TKey">The type of the key.</typeparam>
    /// <param name="sources">The source.</param>
    /// <returns>An observable which emits change sets.</returns>
    public static IObservable<IChangeSet<TObject, TKey>> Or<TObject, TKey>(this IObservableList<ISourceCache<TObject, TKey>> sources)
        where TObject : notnull
        where TKey : notnull
    {
        if (sources is null)
        {
            throw new ArgumentNullException(nameof(sources));
        }

        return sources.Combine(CombineOperator.Or);
    }

    /// <summary>
    /// Returns the page as specified by the pageRequests observable.
    /// </summary>
    /// <typeparam name="TObject">The type of the object.</typeparam>
    /// <typeparam name="TKey">The type of the key.</typeparam>
    /// <param name="source">The source.</param>
    /// <param name="pageRequests">The page requests.</param>
    /// <returns>An observable which emits change sets.</returns>
    public static IObservable<IPagedChangeSet<TObject, TKey>> Page<TObject, TKey>(this IObservable<ISortedChangeSet<TObject, TKey>> source, IObservable<IPageRequest> pageRequests)
        where TObject : notnull
        where TKey : notnull
    {
        if (source is null)
        {
            throw new ArgumentNullException(nameof(source));
        }

        if (pageRequests is null)
        {
            throw new ArgumentNullException(nameof(pageRequests));
        }

        return new Page<TObject, TKey>(source, pageRequests).Run();
    }

    /// <summary>
    /// Populate a cache from an observable stream.
    /// </summary>
    /// <typeparam name="TObject">The type of the object.</typeparam>
    /// <typeparam name="TKey">The type of the key.</typeparam>
    /// <param name="source">The source.</param>
    /// <param name="observable">The observable.</param>
    /// <returns>A disposable which will unsubscribe from the source.</returns>
    /// <exception cref="ArgumentNullException">
    /// source
    /// or
    /// keySelector.
    /// </exception>
    public static IDisposable PopulateFrom<TObject, TKey>(this ISourceCache<TObject, TKey> source, IObservable<IEnumerable<TObject>> observable)
        where TObject : notnull
        where TKey : notnull
    {
        if (source is null)
        {
            throw new ArgumentNullException(nameof(source));
        }

        return observable.Subscribe(source.AddOrUpdate);
    }

    /// <summary>
    /// Populate a cache from an observable stream.
    /// </summary>
    /// <typeparam name="TObject">The type of the object.</typeparam>
    /// <typeparam name="TKey">The type of the key.</typeparam>
    /// <param name="source">The source.</param>
    /// <param name="observable">The observable.</param>
    /// <returns>A disposable which will unsubscribe from the source.</returns>
    /// <exception cref="ArgumentNullException">
    /// source
    /// or
    /// keySelector.
    /// </exception>
    public static IDisposable PopulateFrom<TObject, TKey>(this ISourceCache<TObject, TKey> source, IObservable<TObject> observable)
        where TObject : notnull
        where TKey : notnull
    {
        if (source is null)
        {
            throw new ArgumentNullException(nameof(source));
        }

        return observable.Subscribe(source.AddOrUpdate);
    }

    /// <summary>
    /// Populates a source into the specified cache.
    /// </summary>
    /// <typeparam name="TObject">The type of the object.</typeparam>
    /// <typeparam name="TKey">The type of the key.</typeparam>
    /// <param name="source">The source.</param>
    /// <param name="destination">The destination.</param>
    /// <returns>A disposable which will unsubscribe from the source.</returns>
    /// <exception cref="ArgumentNullException">
    /// source
    /// or
    /// destination.
    /// </exception>
    public static IDisposable PopulateInto<TObject, TKey>(this IObservable<IChangeSet<TObject, TKey>> source, ISourceCache<TObject, TKey> destination)
        where TObject : notnull
        where TKey : notnull
    {
        if (source is null)
        {
            throw new ArgumentNullException(nameof(source));
        }

        if (destination is null)
        {
            throw new ArgumentNullException(nameof(destination));
        }

        return source.Subscribe(changes => destination.Edit(updater => updater.Clone(changes)));
    }

    /// <summary>
    /// Populates a source into the specified cache.
    /// </summary>
    /// <typeparam name="TObject">The type of the object.</typeparam>
    /// <typeparam name="TKey">The type of the key.</typeparam>
    /// <param name="source">The source.</param>
    /// <param name="destination">The destination.</param>
    /// <returns>A disposable which will unsubscribe from the source.</returns>
    /// <exception cref="ArgumentNullException">source
    /// or
    /// destination.</exception>
    public static IDisposable PopulateInto<TObject, TKey>(this IObservable<IChangeSet<TObject, TKey>> source, IIntermediateCache<TObject, TKey> destination)
        where TObject : notnull
        where TKey : notnull
    {
        if (source is null)
        {
            throw new ArgumentNullException(nameof(source));
        }

        if (destination is null)
        {
            throw new ArgumentNullException(nameof(destination));
        }

        return source.Subscribe(changes => destination.Edit(updater => updater.Clone(changes)));
    }

    /// <summary>
    /// Populates a source into the specified cache.
    /// </summary>
    /// <typeparam name="TObject">The type of the object.</typeparam>
    /// <typeparam name="TKey">The type of the key.</typeparam>
    /// <param name="source">The source.</param>
    /// <param name="destination">The destination.</param>
    /// <returns>A disposable which will unsubscribe from the source.</returns>
    public static IDisposable PopulateInto<TObject, TKey>(this IObservable<IChangeSet<TObject, TKey>> source, LockFreeObservableCache<TObject, TKey> destination)
        where TObject : notnull
        where TKey : notnull
    {
        if (source is null)
        {
            throw new ArgumentNullException(nameof(source));
        }

        if (destination is null)
        {
            throw new ArgumentNullException(nameof(destination));
        }

        return source.Subscribe(changes => destination.Edit(updater => updater.Clone(changes)));
    }

    /// <summary>
    ///  The latest copy of the cache is exposed for querying after each modification to the underlying data.
    /// </summary>
    /// <typeparam name="TObject">The type of the object.</typeparam>
    /// <typeparam name="TKey">The type of the key.</typeparam>
    /// <typeparam name="TDestination">The type of the destination.</typeparam>
    /// <param name="source">The source.</param>
    /// <param name="resultSelector">The result selector.</param>
    /// <returns>An observable which emits the destination values.</returns>
    /// <exception cref="ArgumentNullException">
    /// source
    /// or
    /// resultSelector.
    /// </exception>
    public static IObservable<TDestination> QueryWhenChanged<TObject, TKey, TDestination>(this IObservable<IChangeSet<TObject, TKey>> source, Func<IQuery<TObject, TKey>, TDestination> resultSelector)
        where TObject : notnull
        where TKey : notnull
    {
        if (source is null)
        {
            throw new ArgumentNullException(nameof(source));
        }

        if (resultSelector is null)
        {
            throw new ArgumentNullException(nameof(resultSelector));
        }

        return source.QueryWhenChanged().Select(resultSelector);
    }

    /// <summary>
    /// The latest copy of the cache is exposed for querying i)  after each modification to the underlying data ii) upon subscription.
    /// </summary>
    /// <typeparam name="TObject">The type of the object.</typeparam>
    /// <typeparam name="TKey">The type of the key.</typeparam>
    /// <param name="source">The source.</param>
    /// <returns>An observable which emits the query.</returns>
    /// <exception cref="ArgumentNullException">source.</exception>
    public static IObservable<IQuery<TObject, TKey>> QueryWhenChanged<TObject, TKey>(this IObservable<IChangeSet<TObject, TKey>> source)
        where TObject : notnull
        where TKey : notnull
    {
        if (source is null)
        {
            throw new ArgumentNullException(nameof(source));
        }

        return new QueryWhenChanged<TObject, TKey, Unit>(source).Run();
    }

    /// <summary>
    /// The latest copy of the cache is exposed for querying i)  after each modification to the underlying data ii) on subscription.
    /// </summary>
    /// <typeparam name="TObject">The type of the object.</typeparam>
    /// <typeparam name="TKey">The type of the key.</typeparam>
    /// <typeparam name="TValue">The type of the value.</typeparam>
    /// <param name="source">The source.</param>
    /// <param name="itemChangedTrigger">Should the query be triggered for observables on individual items.</param>
    /// <returns>An observable that emits the query.</returns>
    /// <exception cref="ArgumentNullException">source.</exception>
    public static IObservable<IQuery<TObject, TKey>> QueryWhenChanged<TObject, TKey, TValue>(this IObservable<IChangeSet<TObject, TKey>> source, Func<TObject, IObservable<TValue>> itemChangedTrigger)
        where TObject : notnull
        where TKey : notnull
    {
        if (source is null)
        {
            throw new ArgumentNullException(nameof(source));
        }

        if (itemChangedTrigger is null)
        {
            throw new ArgumentNullException(nameof(itemChangedTrigger));
        }

        return new QueryWhenChanged<TObject, TKey, TValue>(source, itemChangedTrigger).Run();
    }

    /// <summary>
    /// Cache equivalent to Publish().RefCount().  The source is cached so long as there is at least 1 subscriber.
    /// </summary>
    /// <typeparam name="TObject">The type of the object.</typeparam>
    /// <typeparam name="TKey">The type of the destination key.</typeparam>
    /// <param name="source">The source.</param>
    /// <returns>An observable which emits change sets that are ref counted.</returns>
    public static IObservable<IChangeSet<TObject, TKey>> RefCount<TObject, TKey>(this IObservable<IChangeSet<TObject, TKey>> source)
        where TObject : notnull
        where TKey : notnull
    {
        if (source is null)
        {
            throw new ArgumentNullException(nameof(source));
        }

        return new RefCount<TObject, TKey>(source).Run();
    }

    /// <summary>
    /// Signal observers to re-evaluate the specified item.
    /// </summary>
    /// <typeparam name="TObject">The type of the object.</typeparam>
    /// <typeparam name="TKey">The type of the key.</typeparam>
    /// <param name="source">The source.</param>
    /// <param name="item">The item.</param>
    /// <exception cref="ArgumentNullException">source.</exception>
    public static void Refresh<TObject, TKey>(this ISourceCache<TObject, TKey> source, TObject item)
        where TObject : notnull
        where TKey : notnull
    {
        if (source is null)
        {
            throw new ArgumentNullException(nameof(source));
        }

        source.Edit(updater => updater.Refresh(item));
    }

    /// <summary>
    /// Signal observers to re-evaluate the specified items.
    /// </summary>
    /// <typeparam name="TObject">The type of the object.</typeparam>
    /// <typeparam name="TKey">The type of the key.</typeparam>
    /// <param name="source">The source.</param>
    /// <param name="items">The items.</param>
    /// <exception cref="ArgumentNullException">source.</exception>
    public static void Refresh<TObject, TKey>(this ISourceCache<TObject, TKey> source, IEnumerable<TObject> items)
        where TObject : notnull
        where TKey : notnull
    {
        if (source is null)
        {
            throw new ArgumentNullException(nameof(source));
        }

        source.Edit(updater => updater.Refresh(items));
    }

    /// <summary>
    /// Signal observers to re-evaluate the all items.
    /// </summary>
    /// <typeparam name="TObject">The type of the object.</typeparam>
    /// <typeparam name="TKey">The type of the key.</typeparam>
    /// <param name="source">The source.</param>
    /// <exception cref="ArgumentNullException">source.</exception>
    public static void Refresh<TObject, TKey>(this ISourceCache<TObject, TKey> source)
        where TObject : notnull
        where TKey : notnull
    {
        if (source is null)
        {
            throw new ArgumentNullException(nameof(source));
        }

        source.Edit(updater => updater.Refresh());
    }

    /// <summary>
    /// <para>Removes the specified item from the cache.</para>
    /// <para>If the item is not contained in the cache then the operation does nothing.</para>
    /// </summary>
    /// <typeparam name="TObject">The type of the object.</typeparam>
    /// <typeparam name="TKey">The type of the key.</typeparam>
    /// <param name="source">The source.</param>
    /// <param name="item">The item.</param>
    /// <exception cref="ArgumentNullException">source.</exception>
    public static void Remove<TObject, TKey>(this ISourceCache<TObject, TKey> source, TObject item)
        where TObject : notnull
        where TKey : notnull
    {
        if (source is null)
        {
            throw new ArgumentNullException(nameof(source));
        }

        source.Edit(updater => updater.Remove(item));
    }

    /// <summary>
    /// Removes the specified key from the cache.
    /// If the item is not contained in the cache then the operation does nothing.
    /// </summary>
    /// <typeparam name="TObject">The type of the object.</typeparam>
    /// <typeparam name="TKey">The type of the key.</typeparam>
    /// <param name="source">The source.</param>
    /// <param name="key">The key.</param>
    /// <exception cref="ArgumentNullException">source.</exception>
    public static void Remove<TObject, TKey>(this ISourceCache<TObject, TKey> source, TKey key)
        where TObject : notnull
        where TKey : notnull
    {
        if (source is null)
        {
            throw new ArgumentNullException(nameof(source));
        }

        source.Edit(updater => updater.Remove(key));
    }

    /// <summary>
    /// <para>Removes the specified items from the cache.</para>
    /// <para>Any items not contained in the cache are ignored.</para>
    /// </summary>
    /// <typeparam name="TObject">The type of the object.</typeparam>
    /// <typeparam name="TKey">The type of the key.</typeparam>
    /// <param name="source">The source.</param>
    /// <param name="items">The items.</param>
    /// <exception cref="ArgumentNullException">source.</exception>
    public static void Remove<TObject, TKey>(this ISourceCache<TObject, TKey> source, IEnumerable<TObject> items)
        where TObject : notnull
        where TKey : notnull
    {
        if (source is null)
        {
            throw new ArgumentNullException(nameof(source));
        }

        source.Edit(updater => updater.Remove(items));
    }

    /// <summary>
    /// <para>Removes the specified keys from the cache.</para>
    /// <para>Any keys not contained in the cache are ignored.</para>
    /// </summary>
    /// <typeparam name="TObject">The type of the object.</typeparam>
    /// <typeparam name="TKey">The type of the key.</typeparam>
    /// <param name="source">The source.</param>
    /// <param name="keys">The keys.</param>
    /// <exception cref="ArgumentNullException">source.</exception>
    public static void Remove<TObject, TKey>(this ISourceCache<TObject, TKey> source, IEnumerable<TKey> keys)
        where TObject : notnull
        where TKey : notnull
    {
        if (source is null)
        {
            throw new ArgumentNullException(nameof(source));
        }

        source.Edit(updater => updater.Remove(keys));
    }

    /// <summary>
    /// Removes the specified key from the cache.
    /// If the item is not contained in the cache then the operation does nothing.
    /// </summary>
    /// <typeparam name="TObject">The type of the object.</typeparam>
    /// <typeparam name="TKey">The type of the key.</typeparam>
    /// <param name="source">The source.</param>
    /// <param name="key">The key.</param>
    /// <exception cref="ArgumentNullException">source.</exception>
    public static void Remove<TObject, TKey>(this IIntermediateCache<TObject, TKey> source, TKey key)
        where TObject : notnull
        where TKey : notnull
    {
        if (source is null)
        {
            throw new ArgumentNullException(nameof(source));
        }

        source.Edit(updater => updater.Remove(key));
    }

    /// <summary>
    /// <para>Removes the specified keys from the cache.</para>
    /// <para>Any keys not contained in the cache are ignored.</para>
    /// </summary>
    /// <typeparam name="TObject">The type of the object.</typeparam>
    /// <typeparam name="TKey">The type of the key.</typeparam>
    /// <param name="source">The source.</param>
    /// <param name="keys">The keys.</param>
    /// <exception cref="ArgumentNullException">source.</exception>
    public static void Remove<TObject, TKey>(this IIntermediateCache<TObject, TKey> source, IEnumerable<TKey> keys)
        where TObject : notnull
        where TKey : notnull
    {
        if (source is null)
        {
            throw new ArgumentNullException(nameof(source));
        }

        source.Edit(updater => updater.Remove(keys));
    }

    /// <summary>
    /// Removes the key which enables all observable list features of dynamic data.
    /// </summary>
    /// <remarks>
    /// All indexed changes are dropped i.e. sorting is not supported by this function.
    /// </remarks>
    /// <typeparam name="TObject">The type of  object.</typeparam>
    /// <typeparam name="TKey">The type of  key.</typeparam>
    /// <param name="source">The source.</param>
    /// <returns>An observable which emits change sets.</returns>
    public static IObservable<IChangeSet<TObject>> RemoveKey<TObject, TKey>(this IObservable<IChangeSet<TObject, TKey>> source)
        where TObject : notnull
        where TKey : notnull
    {
        if (source is null)
        {
            throw new ArgumentNullException(nameof(source));
        }

        return source.Select(
            changes =>
            {
                var enumerator = new RemoveKeyEnumerator<TObject, TKey>(changes);
                return new ChangeSet<TObject>(enumerator);
            });
    }

    /// <summary>
    /// Removes the specified key from the cache.
    /// If the item is not contained in the cache then the operation does nothing.
    /// </summary>
    /// <typeparam name="TObject">The type of the object.</typeparam>
    /// <typeparam name="TKey">The type of the key.</typeparam>
    /// <param name="source">The source.</param>
    /// <param name="key">The key.</param>
    /// <exception cref="ArgumentNullException">source.</exception>
    public static void RemoveKey<TObject, TKey>(this ISourceCache<TObject, TKey> source, TKey key)
        where TObject : notnull
        where TKey : notnull
    {
        if (source is null)
        {
            throw new ArgumentNullException(nameof(source));
        }

        source.Edit(updater => updater.RemoveKey(key));
    }

    /// <summary>
    /// Removes the specified keys from the cache.
    /// Any keys not contained in the cache are ignored.
    /// </summary>
    /// <typeparam name="TObject">The type of the object.</typeparam>
    /// <typeparam name="TKey">The type of the key.</typeparam>
    /// <param name="source">The source.</param>
    /// <param name="keys">The keys.</param>
    /// <exception cref="ArgumentNullException">source.</exception>
    public static void RemoveKeys<TObject, TKey>(this ISourceCache<TObject, TKey> source, IEnumerable<TKey> keys)
        where TObject : notnull
        where TKey : notnull
    {
        if (source is null)
        {
            throw new ArgumentNullException(nameof(source));
        }

        source.Edit(updater => updater.RemoveKeys(keys));
    }

    /// <summary>
    /// Joins the left and right observable data sources, taking all right values and combining any matching left values.
    /// </summary>
    /// <typeparam name="TLeft">The object type of the left data source.</typeparam>
    /// <typeparam name="TLeftKey">The key type of the left data source.</typeparam>
    /// <typeparam name="TRight">The object type of the right data source.</typeparam>
    /// <typeparam name="TRightKey">The key type of the right data source.</typeparam>
    /// <typeparam name="TDestination">The resulting object which. </typeparam>
    /// <param name="left">The left data source.</param>
    /// <param name="right">The right data source.</param>
    /// <param name="rightKeySelector">Specify the foreign key on the right data source.</param>
    /// <param name="resultSelector">The result selector.used to transform the combined data into. Example (key, left, right) => new CustomObject(key, left, right).</param>
    /// <returns>An observable which will emit change sets.</returns>
    public static IObservable<IChangeSet<TDestination, TRightKey>> RightJoin<TLeft, TLeftKey, TRight, TRightKey, TDestination>(this IObservable<IChangeSet<TLeft, TLeftKey>> left, IObservable<IChangeSet<TRight, TRightKey>> right, Func<TRight, TLeftKey> rightKeySelector, Func<Optional<TLeft>, TRight, TDestination> resultSelector)
        where TLeft : notnull
        where TLeftKey : notnull
        where TRight : notnull
        where TRightKey : notnull
        where TDestination : notnull
    {
        if (left is null)
        {
            throw new ArgumentNullException(nameof(left));
        }

        if (right is null)
        {
            throw new ArgumentNullException(nameof(right));
        }

        if (rightKeySelector is null)
        {
            throw new ArgumentNullException(nameof(rightKeySelector));
        }

        if (resultSelector is null)
        {
            throw new ArgumentNullException(nameof(resultSelector));
        }

        return left.RightJoin(right, rightKeySelector, (_, leftValue, rightValue) => resultSelector(leftValue, rightValue));
    }

    /// <summary>
    /// Joins the left and right observable data sources, taking all right values and combining any matching left values.
    /// </summary>
    /// <typeparam name="TLeft">The object type of the left data source.</typeparam>
    /// <typeparam name="TLeftKey">The key type of the left data source.</typeparam>
    /// <typeparam name="TRight">The object type of the right data source.</typeparam>
    /// <typeparam name="TRightKey">The key type of the right data source.</typeparam>
    /// <typeparam name="TDestination">The resulting object which. </typeparam>
    /// <param name="left">The left data source.</param>
    /// <param name="right">The right data source.</param>
    /// <param name="rightKeySelector">Specify the foreign key on the right data source.</param>
    /// <param name="resultSelector">The result selector.used to transform the combined data into. Example (key, left, right) => new CustomObject(key, left, right).</param>
    /// <returns>An observable which will emit change sets.</returns>
    public static IObservable<IChangeSet<TDestination, TRightKey>> RightJoin<TLeft, TLeftKey, TRight, TRightKey, TDestination>(this IObservable<IChangeSet<TLeft, TLeftKey>> left, IObservable<IChangeSet<TRight, TRightKey>> right, Func<TRight, TLeftKey> rightKeySelector, Func<TRightKey, Optional<TLeft>, TRight, TDestination> resultSelector)
        where TLeft : notnull
        where TLeftKey : notnull
        where TRight : notnull
        where TRightKey : notnull
        where TDestination : notnull
    {
        if (left is null)
        {
            throw new ArgumentNullException(nameof(left));
        }

        if (right is null)
        {
            throw new ArgumentNullException(nameof(right));
        }

        if (rightKeySelector is null)
        {
            throw new ArgumentNullException(nameof(rightKeySelector));
        }

        if (resultSelector is null)
        {
            throw new ArgumentNullException(nameof(resultSelector));
        }

        return new RightJoin<TLeft, TLeftKey, TRight, TRightKey, TDestination>(left, right, rightKeySelector, resultSelector).Run();
    }

    /// <summary>
    /// Groups the right data source and joins the two sources matching them using the specified key selector, , taking all right values and combining any matching left values.
    /// This is the equivalent of SQL left join.
    /// </summary>
    /// <typeparam name="TLeft">The object type of the left data source.</typeparam>
    /// <typeparam name="TLeftKey">The key type of the left data source.</typeparam>
    /// <typeparam name="TRight">The object type of the right data source.</typeparam>
    /// <typeparam name="TRightKey">The key type of the right data source.</typeparam>
    /// <typeparam name="TDestination">The resulting object which.</typeparam>
    /// <param name="left">The left data source.</param>
    /// <param name="right">The right data source.</param>
    /// <param name="rightKeySelector">Specify the foreign key on the right data source.</param>
    /// <param name="resultSelector">The result selector.used to transform the combined data into. Example (left, right) =&gt; new CustomObject(key, left, right).</param>
    /// <returns>An observable which will emit change sets.</returns>
    public static IObservable<IChangeSet<TDestination, TLeftKey>> RightJoinMany<TLeft, TLeftKey, TRight, TRightKey, TDestination>(this IObservable<IChangeSet<TLeft, TLeftKey>> left, IObservable<IChangeSet<TRight, TRightKey>> right, Func<TRight, TLeftKey> rightKeySelector, Func<Optional<TLeft>, IGrouping<TRight, TRightKey, TLeftKey>, TDestination> resultSelector)
        where TLeft : notnull
        where TLeftKey : notnull
        where TRight : notnull
        where TRightKey : notnull
        where TDestination : notnull
    {
        if (left is null)
        {
            throw new ArgumentNullException(nameof(left));
        }

        if (right is null)
        {
            throw new ArgumentNullException(nameof(right));
        }

        if (rightKeySelector is null)
        {
            throw new ArgumentNullException(nameof(rightKeySelector));
        }

        if (resultSelector is null)
        {
            throw new ArgumentNullException(nameof(resultSelector));
        }

        return left.RightJoinMany(right, rightKeySelector, (_, leftValue, rightValue) => resultSelector(leftValue, rightValue));
    }

    /// <summary>
    /// Groups the right data source and joins the two sources matching them using the specified key selector,, taking all right values and combining any matching left values.
    /// This is the equivalent of SQL left join.
    /// </summary>
    /// <typeparam name="TLeft">The object type of the left data source.</typeparam>
    /// <typeparam name="TLeftKey">The key type of the left data source.</typeparam>
    /// <typeparam name="TRight">The object type of the right data source.</typeparam>
    /// <typeparam name="TRightKey">The key type of the right data source.</typeparam>
    /// <typeparam name="TDestination">The resulting object which. </typeparam>
    /// <param name="left">The left data source.</param>
    /// <param name="right">The right data source.</param>
    /// <param name="rightKeySelector">Specify the foreign key on the right data source.</param>
    /// <param name="resultSelector">The result selector.used to transform the combined data into. Example (key, left, right) => new CustomObject(key, left, right).</param>
    /// <returns>An observable which will emit change sets.</returns>
    public static IObservable<IChangeSet<TDestination, TLeftKey>> RightJoinMany<TLeft, TLeftKey, TRight, TRightKey, TDestination>(this IObservable<IChangeSet<TLeft, TLeftKey>> left, IObservable<IChangeSet<TRight, TRightKey>> right, Func<TRight, TLeftKey> rightKeySelector, Func<TLeftKey, Optional<TLeft>, IGrouping<TRight, TRightKey, TLeftKey>, TDestination> resultSelector)
        where TLeft : notnull
        where TLeftKey : notnull
        where TRight : notnull
        where TRightKey : notnull
        where TDestination : notnull
    {
        if (left is null)
        {
            throw new ArgumentNullException(nameof(left));
        }

        if (right is null)
        {
            throw new ArgumentNullException(nameof(right));
        }

        if (rightKeySelector is null)
        {
            throw new ArgumentNullException(nameof(rightKeySelector));
        }

        if (resultSelector is null)
        {
            throw new ArgumentNullException(nameof(resultSelector));
        }

        return new RightJoinMany<TLeft, TLeftKey, TRight, TRightKey, TDestination>(left, right, rightKeySelector, resultSelector).Run();
    }

    /// <summary>
    /// Defer the subscription until loaded and skip initial change set.
    /// </summary>
    /// <typeparam name="TObject">The type of the object.</typeparam>
    /// <typeparam name="TKey">The type of the key.</typeparam>
    /// <param name="source">The source.</param>
    /// <returns>An observable which emits change sets.</returns>
    /// <exception cref="ArgumentNullException">source.</exception>
    public static IObservable<IChangeSet<TObject, TKey>> SkipInitial<TObject, TKey>(this IObservable<IChangeSet<TObject, TKey>> source)
        where TObject : notnull
        where TKey : notnull
    {
        if (source is null)
        {
            throw new ArgumentNullException(nameof(source));
        }

        return source.DeferUntilLoaded().Skip(1);
    }

    /// <summary>
    /// Sorts using the specified comparer.
    /// Returns the underlying ChangeSet as per the system conventions.
    /// The resulting change set also exposes a sorted key value collection of the underlying cached data.
    /// </summary>
    /// <typeparam name="TObject">The type of the object.</typeparam>
    /// <typeparam name="TKey">The type of the key.</typeparam>
    /// <param name="source">The source.</param>
    /// <param name="comparer">The comparer.</param>
    /// <param name="sortOptimisations">Sort optimisation flags. Specify one or more sort optimisations.</param>
    /// <param name="resetThreshold">The number of updates before the entire list is resorted (rather than inline sort).</param>
    /// <returns>An observable which emits change sets.</returns>
    /// <exception cref="ArgumentNullException">
    /// source
    /// or
    /// comparer.
    /// </exception>
    public static IObservable<ISortedChangeSet<TObject, TKey>> Sort<TObject, TKey>(this IObservable<IChangeSet<TObject, TKey>> source, IComparer<TObject> comparer, SortOptimisations sortOptimisations = SortOptimisations.None, int resetThreshold = DefaultSortResetThreshold)
        where TObject : notnull
        where TKey : notnull
    {
        if (source is null)
        {
            throw new ArgumentNullException(nameof(source));
        }

        if (comparer is null)
        {
            throw new ArgumentNullException(nameof(comparer));
        }

        return new Sort<TObject, TKey>(source, comparer, sortOptimisations, resetThreshold: resetThreshold).Run();
    }

    /// <summary>
    /// Sorts a sequence as, using the comparer observable to determine order.
    /// </summary>
    /// <typeparam name="TObject">The type of the object.</typeparam>
    /// <typeparam name="TKey">The type of the key.</typeparam>
    /// <param name="source">The source.</param>
    /// <param name="comparerObservable">The comparer observable.</param>
    /// <param name="sortOptimisations">The sort optimisations.</param>
    /// <param name="resetThreshold">The reset threshold.</param>
    /// <returns>An observable which emits change sets.</returns>
    public static IObservable<ISortedChangeSet<TObject, TKey>> Sort<TObject, TKey>(this IObservable<IChangeSet<TObject, TKey>> source, IObservable<IComparer<TObject>> comparerObservable, SortOptimisations sortOptimisations = SortOptimisations.None, int resetThreshold = DefaultSortResetThreshold)
        where TObject : notnull
        where TKey : notnull
    {
        if (source is null)
        {
            throw new ArgumentNullException(nameof(source));
        }

        if (comparerObservable is null)
        {
            throw new ArgumentNullException(nameof(comparerObservable));
        }

        return new Sort<TObject, TKey>(source, null, sortOptimisations, comparerObservable, resetThreshold: resetThreshold).Run();
    }

    /// <summary>
    /// Sorts a sequence as, using the comparer observable to determine order.
    /// </summary>
    /// <typeparam name="TObject">The type of the object.</typeparam>
    /// <typeparam name="TKey">The type of the key.</typeparam>
    /// <param name="source">The source.</param>
    /// <param name="comparerObservable">The comparer observable.</param>
    /// <param name="resorter">Signal to instruct the algorithm to re-sort the entire data set.</param>
    /// <param name="sortOptimisations">The sort optimisations.</param>
    /// <param name="resetThreshold">The reset threshold.</param>
    /// <returns>An observable which emits change sets.</returns>
    public static IObservable<ISortedChangeSet<TObject, TKey>> Sort<TObject, TKey>(this IObservable<IChangeSet<TObject, TKey>> source, IObservable<IComparer<TObject>> comparerObservable, IObservable<Unit> resorter, SortOptimisations sortOptimisations = SortOptimisations.None, int resetThreshold = DefaultSortResetThreshold)
        where TObject : notnull
        where TKey : notnull
    {
        if (source is null)
        {
            throw new ArgumentNullException(nameof(source));
        }

        if (comparerObservable is null)
        {
            throw new ArgumentNullException(nameof(comparerObservable));
        }

        return new Sort<TObject, TKey>(source, null, sortOptimisations, comparerObservable, resorter, resetThreshold).Run();
    }

    /// <summary>
    /// Sorts a sequence as, using the comparer observable to determine order.
    /// </summary>
    /// <typeparam name="TObject">The type of the object.</typeparam>
    /// <typeparam name="TKey">The type of the key.</typeparam>
    /// <param name="source">The source.</param>
    /// <param name="comparer">The comparer to sort on.</param>
    /// <param name="resorter">Signal to instruct the algorithm to re-sort the entire data set.</param>
    /// <param name="sortOptimisations">The sort optimisations.</param>
    /// <param name="resetThreshold">The reset threshold.</param>
    /// <returns>An observable which emits change sets.</returns>
    public static IObservable<ISortedChangeSet<TObject, TKey>> Sort<TObject, TKey>(this IObservable<IChangeSet<TObject, TKey>> source, IComparer<TObject> comparer, IObservable<Unit> resorter, SortOptimisations sortOptimisations = SortOptimisations.None, int resetThreshold = DefaultSortResetThreshold)
        where TObject : notnull
        where TKey : notnull
    {
        if (source is null)
        {
            throw new ArgumentNullException(nameof(source));
        }

        if (resorter is null)
        {
            throw new ArgumentNullException(nameof(resorter));
        }

        return new Sort<TObject, TKey>(source, comparer, sortOptimisations, null, resorter, resetThreshold).Run();
    }

    /// <summary>
    /// Sorts a sequence by selected property.
    /// </summary>
    /// <typeparam name="TObject">The type of the object.</typeparam>
    /// <typeparam name="TKey">The type of the key.</typeparam>
    /// <param name="source">The source.</param>
    /// <param name="expression">The expression.</param>
    /// <param name="sortOrder">The sort order. Defaults to ascending.</param>
    /// <param name="sortOptimisations">The sort optimisations.</param>
    /// <param name="resetThreshold">The reset threshold.</param>
    /// <returns>An observable which emits change sets.</returns>
    public static IObservable<ISortedChangeSet<TObject, TKey>> SortBy<TObject, TKey>(
        this IObservable<IChangeSet<TObject, TKey>> source,
        Func<TObject, IComparable> expression,
        SortDirection sortOrder = SortDirection.Ascending,
        SortOptimisations sortOptimisations = SortOptimisations.None,
        int resetThreshold = DefaultSortResetThreshold)
        where TObject : notnull
        where TKey : notnull
    {
        source = source ?? throw new ArgumentNullException(nameof(source));
        expression = expression ?? throw new ArgumentNullException(nameof(expression));

        return source.Sort(
            sortOrder switch
            {
                SortDirection.Descending => SortExpressionComparer<TObject>.Descending(expression),
                _ => SortExpressionComparer<TObject>.Ascending(expression),
            },
            sortOptimisations,
            resetThreshold);
    }

    /// <summary>
    /// Prepends an empty change set to the source.
    /// </summary>
    /// <typeparam name="TObject">The object of the change set.</typeparam>
    /// <typeparam name="TKey">The key of the change set.</typeparam>
    /// <param name="source">The source observable change set.</param>
    /// <returns>An observable which emits change sets.</returns>
    public static IObservable<IChangeSet<TObject, TKey>> StartWithEmpty<TObject, TKey>(this IObservable<IChangeSet<TObject, TKey>> source)
        where TObject : notnull
        where TKey : notnull => source.StartWith(ChangeSet<TObject, TKey>.Empty);

    /// <summary>
    /// Prepends an empty change set to the source.
    /// </summary>
    /// <typeparam name="TObject">The object of the change set.</typeparam>
    /// <typeparam name="TKey">The key of the change set.</typeparam>
    /// <param name="source">The source observable change set.</param>
    /// <returns>An observable which emits sorted change sets.</returns>
    public static IObservable<ISortedChangeSet<TObject, TKey>> StartWithEmpty<TObject, TKey>(this IObservable<ISortedChangeSet<TObject, TKey>> source)
        where TObject : notnull
        where TKey : notnull => source.StartWith(SortedChangeSet<TObject, TKey>.Empty);

    /// <summary>
    /// Prepends an empty change set to the source.
    /// </summary>
    /// <typeparam name="TObject">The object of the change set.</typeparam>
    /// <typeparam name="TKey">The key of the change set.</typeparam>
    /// <param name="source">The source observable change set.</param>
    /// <returns>An observable which emits virtual change sets.</returns>
    public static IObservable<IVirtualChangeSet<TObject, TKey>> StartWithEmpty<TObject, TKey>(this IObservable<IVirtualChangeSet<TObject, TKey>> source)
        where TObject : notnull
        where TKey : notnull => source.StartWith(VirtualChangeSet<TObject, TKey>.Empty);

    /// <summary>
    /// Prepends an empty change set to the source.
    /// </summary>
    /// <typeparam name="TObject">The object of the change set.</typeparam>
    /// <typeparam name="TKey">The key of the change set.</typeparam>
    /// <param name="source">The source observable change set.</param>
    /// <returns>An observable which emits paged change sets.</returns>
    public static IObservable<IPagedChangeSet<TObject, TKey>> StartWithEmpty<TObject, TKey>(this IObservable<IPagedChangeSet<TObject, TKey>> source)
        where TObject : notnull
        where TKey : notnull => source.StartWith(PagedChangeSet<TObject, TKey>.Empty);

    /// <summary>
    /// Prepends an empty change set to the source.
    /// </summary>
    /// <typeparam name="TObject">The object of the change set.</typeparam>
    /// <typeparam name="TKey">The key of the change set.</typeparam>
    /// <typeparam name="TGroupKey">The grouping key type.</typeparam>
    /// <param name="source">The source observable change set.</param>
    /// <returns>An observable which emits group change sets.</returns>
    public static IObservable<IGroupChangeSet<TObject, TKey, TGroupKey>> StartWithEmpty<TObject, TKey, TGroupKey>(this IObservable<IGroupChangeSet<TObject, TKey, TGroupKey>> source)
        where TObject : notnull
        where TKey : notnull
        where TGroupKey : notnull => source.StartWith(GroupChangeSet<TObject, TKey, TGroupKey>.Empty);

    /// <summary>
    /// Prepends an empty change set to the source.
    /// </summary>
    /// <typeparam name="TObject">The object of the change set.</typeparam>
    /// <typeparam name="TKey">The key of the change set.</typeparam>
    /// <typeparam name="TGroupKey">The grouping key type.</typeparam>
    /// <param name="source">The source observable change set.</param>
    /// <returns>An observable which emits immutable group change sets.</returns>
    public static IObservable<IImmutableGroupChangeSet<TObject, TKey, TGroupKey>> StartWithEmpty<TObject, TKey, TGroupKey>(this IObservable<IImmutableGroupChangeSet<TObject, TKey, TGroupKey>> source)
        where TObject : notnull
        where TKey : notnull
        where TGroupKey : notnull => source.StartWith(ImmutableGroupChangeSet<TObject, TKey, TGroupKey>.Empty);

    /// <summary>
    /// Prepends an empty change set to the source.
    /// </summary>
    /// <typeparam name="T">The type of the item.</typeparam>
    /// <param name="source">The source read only collection.</param>
    /// <returns>A read only collection.</returns>
    public static IObservable<IReadOnlyCollection<T>> StartWithEmpty<T>(this IObservable<IReadOnlyCollection<T>> source) => source.StartWith(ReadOnlyCollectionLight<T>.Empty);

    /// <summary>
    /// The equivalent of rx StartsWith operator, but wraps the item in a change where reason is ChangeReason.Add.
    /// </summary>
    /// <typeparam name="TObject">The type of the object.</typeparam>
    /// <typeparam name="TKey">The type of the key.</typeparam>
    /// <param name="source">The source.</param>
    /// <param name="item">The item.</param>
    /// <returns>An observable which emits change sets.</returns>
    public static IObservable<IChangeSet<TObject, TKey>> StartWithItem<TObject, TKey>(this IObservable<IChangeSet<TObject, TKey>> source, TObject item)
        where TObject : IKey<TKey>
        where TKey : notnull
    {
        if (source is null)
        {
            throw new ArgumentNullException(nameof(source));
        }

        return source.StartWithItem(item, item.Key);
    }

    /// <summary>
    /// The equivalent of rx StartWith operator, but wraps the item in a change where reason is ChangeReason.Add.
    /// </summary>
    /// <typeparam name="TObject">The type of the object.</typeparam>
    /// <typeparam name="TKey">The type of the key.</typeparam>
    /// <param name="source">The source.</param>
    /// <param name="item">The item.</param>
    /// <param name="key">The key.</param>
    /// <returns>An observable which emits change sets.</returns>
    public static IObservable<IChangeSet<TObject, TKey>> StartWithItem<TObject, TKey>(this IObservable<IChangeSet<TObject, TKey>> source, TObject item, TKey key)
        where TObject : notnull
        where TKey : notnull
    {
        if (source is null)
        {
            throw new ArgumentNullException(nameof(source));
        }

        var change = new Change<TObject, TKey>(ChangeReason.Add, key, item);
        return source.StartWith(new ChangeSet<TObject, TKey> { change });
    }

    /// <summary>
    /// Subscribes to each item when it is added to the stream and un-subscribes when it is removed.  All items will be unsubscribed when the stream is disposed.
    /// </summary>
    /// <typeparam name="TObject">The type of the object.</typeparam>
    /// <typeparam name="TKey">The type of the key.</typeparam>
    /// <param name="source">The source.</param>
    /// <param name="subscriptionFactory">The subscription function.</param>
    /// <returns>An observable which emits a change set.</returns>
    /// <exception cref="ArgumentNullException">source
    /// or
    /// subscriptionFactory.</exception>
    /// <remarks>
    /// Subscribes to each item when it is added or updates and un-subscribes when it is removed.
    /// </remarks>
    public static IObservable<IChangeSet<TObject, TKey>> SubscribeMany<TObject, TKey>(this IObservable<IChangeSet<TObject, TKey>> source, Func<TObject, IDisposable> subscriptionFactory)
        where TObject : notnull
        where TKey : notnull
    {
        if (source is null)
        {
            throw new ArgumentNullException(nameof(source));
        }

        if (subscriptionFactory is null)
        {
            throw new ArgumentNullException(nameof(subscriptionFactory));
        }

        return new SubscribeMany<TObject, TKey>(source, subscriptionFactory).Run();
    }

    /// <summary>
    /// Subscribes to each item when it is added to the stream and unsubscribes when it is removed.  All items will be unsubscribed when the stream is disposed.
    /// </summary>
    /// <typeparam name="TObject">The type of the object.</typeparam>
    /// <typeparam name="TKey">The type of the key.</typeparam>
    /// <param name="source">The source.</param>
    /// <param name="subscriptionFactory">The subscription function.</param>
    /// <returns>An observable which emits a change set.</returns>
    /// <exception cref="ArgumentNullException">source
    /// or
    /// subscriptionFactory.</exception>
    /// <remarks>
    /// Subscribes to each item when it is added or updates and unsubscribes when it is removed.
    /// </remarks>
    public static IObservable<IChangeSet<TObject, TKey>> SubscribeMany<TObject, TKey>(this IObservable<IChangeSet<TObject, TKey>> source, Func<TObject, TKey, IDisposable> subscriptionFactory)
        where TObject : notnull
        where TKey : notnull
    {
        if (source is null)
        {
            throw new ArgumentNullException(nameof(source));
        }

        if (subscriptionFactory is null)
        {
            throw new ArgumentNullException(nameof(subscriptionFactory));
        }

        return new SubscribeMany<TObject, TKey>(source, subscriptionFactory).Run();
    }

    /// <summary>
    /// Suppress refresh notifications.
    /// </summary>
    /// <typeparam name="TObject">The object of the change set.</typeparam>
    /// <typeparam name="TKey">The key of the change set.</typeparam>
    /// <param name="source">The source observable change set.</param>
    /// <returns>An observable which emits change sets.</returns>
    public static IObservable<IChangeSet<TObject, TKey>> SuppressRefresh<TObject, TKey>(this IObservable<IChangeSet<TObject, TKey>> source)
        where TObject : notnull
        where TKey : notnull => source.WhereReasonsAreNot(ChangeReason.Refresh);

    /// <summary>
    /// Transforms an observable sequence of observable caches into a single sequence
    /// producing values only from the most recent observable sequence.
    /// Each time a new inner observable sequence is received, unsubscribe from the
    /// previous inner observable sequence and clear the existing result set.
    /// </summary>
    /// <typeparam name="TObject">The type of the object.</typeparam>
    /// <typeparam name="TKey">The type of the key.</typeparam>
    /// <param name="sources">The source.</param>
    /// <returns>
    /// The observable sequence that at any point in time produces the elements of the most recent inner observable sequence that has been received.
    /// </returns>
    public static IObservable<IChangeSet<TObject, TKey>> Switch<TObject, TKey>(this IObservable<IObservableCache<TObject, TKey>> sources)
        where TObject : notnull
        where TKey : notnull
    {
        if (sources is null)
        {
            throw new ArgumentNullException(nameof(sources));
        }

        return sources.Select(cache => cache.Connect()).Switch();
    }

    /// <summary>
    /// Transforms an observable sequence of observable changes sets into an observable sequence
    /// producing values only from the most recent observable sequence.
    /// Each time a new inner observable sequence is received, unsubscribe from the
    /// previous inner observable sequence and clear the existing result set.
    /// </summary>
    /// <typeparam name="TObject">The type of the object.</typeparam>
    /// <typeparam name="TKey">The type of the key.</typeparam>
    /// <param name="sources">The source.</param>
    /// <returns>
    /// The observable sequence that at any point in time produces the elements of the most recent inner observable sequence that has been received.
    /// </returns>
    public static IObservable<IChangeSet<TObject, TKey>> Switch<TObject, TKey>(this IObservable<IObservable<IChangeSet<TObject, TKey>>> sources)
        where TObject : notnull
        where TKey : notnull
    {
        if (sources is null)
        {
            throw new ArgumentNullException(nameof(sources));
        }

        return new Switch<TObject, TKey>(sources).Run();
    }

    /// <summary>
    /// Converts the change set into a fully formed collection. Each change in the source results in a new collection.
    /// </summary>
    /// <typeparam name="TObject">The type of the object.</typeparam>
    /// <typeparam name="TKey">The type of the key.</typeparam>
    /// <param name="source">The source.</param>
    /// <returns>An observable which emits the read only collection.</returns>
    public static IObservable<IReadOnlyCollection<TObject>> ToCollection<TObject, TKey>(this IObservable<IChangeSet<TObject, TKey>> source)
        where TObject : notnull
        where TKey : notnull => source.QueryWhenChanged(query => new ReadOnlyCollectionLight<TObject>(query.Items));

    /// <summary>
    /// Converts the observable to an observable change set.
    /// Change set observes observable change events.
    /// </summary>
    /// <typeparam name="TObject">The type of the object.</typeparam>
    /// <typeparam name="TKey">The type of the key.</typeparam>
    /// <param name="source">The source.</param>
    /// <param name="keySelector">The key selector.</param>
    /// <param name="expireAfter">Specify on a per object level the maximum time before an object expires from a cache.</param>
    /// <param name="limitSizeTo">Remove the oldest items when the size has reached this limit.</param>
    /// <param name="scheduler">The scheduler (only used for time expiry).</param>
    /// <returns>An observable which will emit changes.</returns>
    /// <exception cref="ArgumentNullException">source
    /// or
    /// keySelector.</exception>
    public static IObservable<IChangeSet<TObject, TKey>> ToObservableChangeSet<TObject, TKey>(this IObservable<TObject> source, Func<TObject, TKey> keySelector, Func<TObject, TimeSpan?>? expireAfter = null, int limitSizeTo = -1, IScheduler? scheduler = null)
        where TObject : notnull
        where TKey : notnull
    {
        if (source is null)
        {
            throw new ArgumentNullException(nameof(source));
        }

        if (keySelector is null)
        {
            throw new ArgumentNullException(nameof(keySelector));
        }

        return new ToObservableChangeSet<TObject, TKey>(source, keySelector, expireAfter, limitSizeTo, scheduler).Run();
    }

    /// <summary>
    /// Converts the observable to an observable change set.
    /// Change set observes observable change events.
    /// </summary>
    /// <typeparam name="TObject">The type of the object.</typeparam>
    /// <typeparam name="TKey">The type of the key.</typeparam>
    /// <param name="source">The source.</param>
    /// <param name="keySelector">The key selector.</param>
    /// <param name="expireAfter">Specify on a per object level the maximum time before an object expires from a cache.</param>
    /// <param name="limitSizeTo">Remove the oldest items when the size has reached this limit.</param>
    /// <param name="scheduler">The scheduler (only used for time expiry).</param>
    /// <returns>An observable change set.</returns>
    /// <exception cref="ArgumentNullException">source
    /// or
    /// keySelector.</exception>
    public static IObservable<IChangeSet<TObject, TKey>> ToObservableChangeSet<TObject, TKey>(this IObservable<IEnumerable<TObject>> source, Func<TObject, TKey> keySelector, Func<TObject, TimeSpan?>? expireAfter = null, int limitSizeTo = -1, IScheduler? scheduler = null)
        where TObject : notnull
        where TKey : notnull
    {
        if (source is null)
        {
            throw new ArgumentNullException(nameof(source));
        }

        if (keySelector is null)
        {
            throw new ArgumentNullException(nameof(keySelector));
        }

        return new ToObservableChangeSet<TObject, TKey>(source, keySelector, expireAfter, limitSizeTo, scheduler).Run();
    }

    /// <summary>
    /// Converts an observable change set into an observable optional that emits the value for the given key.
    /// </summary>
    /// <typeparam name="TObject">The type of the object.</typeparam>
    /// <typeparam name="TKey">The type of the key.</typeparam>
    /// <param name="source">The source.</param>
    /// <param name="key">The key value.</param>
    /// <param name="equalityComparer">Optional <see cref="IEqualityComparer{T}"/> instance used to determine if an object value has changed.</param>
    /// <returns>An observable optional.</returns>
    /// <exception cref="ArgumentNullException">source is null.</exception>
    public static IObservable<Optional<TObject>> ToObservableOptional<TObject, TKey>(this IObservable<IChangeSet<TObject, TKey>> source, TKey key, IEqualityComparer<TObject>? equalityComparer = null)
        where TObject : notnull
        where TKey : notnull
    {
        if (source is null)
        {
            throw new ArgumentNullException(nameof(source));
        }

        return new ToObservableOptional<TObject, TKey>(source, key, equalityComparer).Run();
    }

    /// <summary>
    /// Converts an observable cache into an observable optional that emits the value for the given key.
    /// </summary>
    /// <typeparam name="TObject">The type of the object.</typeparam>
    /// <typeparam name="TKey">The type of the key.</typeparam>
    /// <param name="source">The source.</param>
    /// <param name="key">The key value.</param>
    /// <param name="initialOptionalWhenMissing">Indicates if an initial Optional None should be emitted if the value doesn't exist.</param>
    /// <param name="equalityComparer">Optional <see cref="IEqualityComparer{T}"/> instance used to determine if an object value has changed.</param>
    /// <returns>An observable optional.</returns>
    /// <exception cref="ArgumentNullException">source is null.</exception>
    public static IObservable<Optional<TObject>> ToObservableOptional<TObject, TKey>(this IObservable<IChangeSet<TObject, TKey>> source, TKey key, bool initialOptionalWhenMissing, IEqualityComparer<TObject>? equalityComparer = null)
        where TObject : notnull
        where TKey : notnull
    {
        if (initialOptionalWhenMissing)
        {
            var seenValue = false;
            var locker = new object();

            var optional = source.ToObservableOptional(key, equalityComparer).Synchronize(locker).Do(_ => seenValue = true);
            var missing = Observable.Return(Optional.None<TObject>()).Synchronize(locker).Where(_ => !seenValue);

            return optional.Merge(missing);
        }

        return source.ToObservableOptional(key, equalityComparer);
    }

    /// <summary>
    /// Limits the size of the result set to the specified number.
    /// </summary>
    /// <typeparam name="TObject">The type of the object.</typeparam>
    /// <typeparam name="TKey">The type of the key.</typeparam>
    /// <param name="source">The source.</param>
    /// <param name="size">The size.</param>
    /// <returns>An observable which will emit virtual change sets.</returns>
    /// <exception cref="ArgumentNullException">source.</exception>
    /// <exception cref="ArgumentOutOfRangeException">size;Size should be greater than zero.</exception>
    public static IObservable<IVirtualChangeSet<TObject, TKey>> Top<TObject, TKey>(this IObservable<ISortedChangeSet<TObject, TKey>> source, int size)
        where TObject : notnull
        where TKey : notnull
    {
        if (source is null)
        {
            throw new ArgumentNullException(nameof(source));
        }

        if (size <= 0)
        {
            throw new ArgumentOutOfRangeException(nameof(size), "Size should be greater than zero");
        }

        return new Virtualise<TObject, TKey>(source, Observable.Return(new VirtualRequest(0, size))).Run();
    }

    /// <summary>
    /// Limits the size of the result set to the specified number, ordering by the comparer.
    /// </summary>
    /// <typeparam name="TObject">The type of the object.</typeparam>
    /// <typeparam name="TKey">The type of the key.</typeparam>
    /// <param name="source">The source.</param>
    /// <param name="comparer">The comparer.</param>
    /// <param name="size">The size.</param>
    /// <returns>An observable which will emit virtual change sets.</returns>
    /// <exception cref="ArgumentNullException">source.</exception>
    /// <exception cref="ArgumentOutOfRangeException">size;Size should be greater than zero.</exception>
    public static IObservable<IVirtualChangeSet<TObject, TKey>> Top<TObject, TKey>(this IObservable<IChangeSet<TObject, TKey>> source, IComparer<TObject> comparer, int size)
        where TObject : notnull
        where TKey : notnull
    {
        if (source is null)
        {
            throw new ArgumentNullException(nameof(source));
        }

        if (comparer is null)
        {
            throw new ArgumentNullException(nameof(comparer));
        }

        if (size <= 0)
        {
            throw new ArgumentOutOfRangeException(nameof(size), "Size should be greater than zero");
        }

        return source.Sort(comparer).Top(size);
    }

    /// <summary>
    /// Converts the change set into a fully formed sorted collection. Each change in the source results in a new sorted collection.
    /// </summary>
    /// <typeparam name="TObject">The type of the object.</typeparam>
    /// <typeparam name="TKey">The type of the key.</typeparam>
    /// <typeparam name="TSortKey">The sort key.</typeparam>
    /// <param name="source">The source.</param>
    /// <param name="sort">The sort function.</param>
    /// <param name="sortOrder">The sort order. Defaults to ascending.</param>
    /// <returns>An observable which emits the read only collection.</returns>
    public static IObservable<IReadOnlyCollection<TObject>> ToSortedCollection<TObject, TKey, TSortKey>(this IObservable<IChangeSet<TObject, TKey>> source, Func<TObject, TSortKey> sort, SortDirection sortOrder = SortDirection.Ascending)
        where TObject : notnull
        where TKey : notnull
        where TSortKey : notnull => source.QueryWhenChanged(query => sortOrder == SortDirection.Ascending ? new ReadOnlyCollectionLight<TObject>(query.Items.OrderBy(sort)) : new ReadOnlyCollectionLight<TObject>(query.Items.OrderByDescending(sort)));

    /// <summary>
    /// Converts the change set into a fully formed sorted collection. Each change in the source results in a new sorted collection.
    /// </summary>
    /// <typeparam name="TObject">The type of the object.</typeparam>
    /// <typeparam name="TKey">The type of the key.</typeparam>
    /// <param name="source">The source.</param>
    /// <param name="comparer">The sort comparer.</param>
    /// <returns>An observable which emits the read only collection.</returns>
    public static IObservable<IReadOnlyCollection<TObject>> ToSortedCollection<TObject, TKey>(this IObservable<IChangeSet<TObject, TKey>> source, IComparer<TObject> comparer)
        where TObject : notnull
        where TKey : notnull => source.QueryWhenChanged(
            query =>
            {
                var items = query.Items.AsList();
                items.Sort(comparer);
                return new ReadOnlyCollectionLight<TObject>(items);
            });

    /// <summary>
    /// Projects each update item to a new form using the specified transform function.
    /// </summary>
    /// <typeparam name="TDestination">The type of the destination.</typeparam>
    /// <typeparam name="TSource">The type of the source.</typeparam>
    /// <typeparam name="TKey">The type of the key.</typeparam>
    /// <param name="source">The source.</param>
    /// <param name="transformFactory">The transform factory.</param>
    /// <param name="transformOnRefresh">Should a new transform be applied when a refresh event is received.</param>
    /// <returns>
    /// A transformed update collection.
    /// </returns>
    /// <exception cref="ArgumentNullException">source
    /// or
    /// transformFactory.</exception>
    public static IObservable<IChangeSet<TDestination, TKey>> Transform<TDestination, TSource, TKey>(this IObservable<IChangeSet<TSource, TKey>> source, Func<TSource, TDestination> transformFactory, bool transformOnRefresh)
        where TDestination : notnull
        where TSource : notnull
        where TKey : notnull
    {
        if (source is null)
        {
            throw new ArgumentNullException(nameof(source));
        }

        if (transformFactory is null)
        {
            throw new ArgumentNullException(nameof(transformFactory));
        }

        return source.Transform((current, _, _) => transformFactory(current), transformOnRefresh);
    }

    /// <summary>
    /// Projects each update item to a new form using the specified transform function.
    /// </summary>
    /// <typeparam name="TDestination">The type of the destination.</typeparam>
    /// <typeparam name="TSource">The type of the source.</typeparam>
    /// <typeparam name="TKey">The type of the key.</typeparam>
    /// <param name="source">The source.</param>
    /// <param name="transformFactory">The transform factory.</param>
    /// <param name="transformOnRefresh">Should a new transform be applied when a refresh event is received.</param>
    /// <returns>
    /// A transformed update collection.
    /// </returns>
    /// <exception cref="ArgumentNullException">source
    /// or
    /// transformFactory.</exception>
    public static IObservable<IChangeSet<TDestination, TKey>> Transform<TDestination, TSource, TKey>(this IObservable<IChangeSet<TSource, TKey>> source, Func<TSource, TKey, TDestination> transformFactory, bool transformOnRefresh)
        where TDestination : notnull
        where TSource : notnull
        where TKey : notnull
    {
        if (source is null)
        {
            throw new ArgumentNullException(nameof(source));
        }

        if (transformFactory is null)
        {
            throw new ArgumentNullException(nameof(transformFactory));
        }

        return source.Transform((current, _, key) => transformFactory(current, key), transformOnRefresh);
    }

    /// <summary>
    /// Projects each update item to a new form using the specified transform function.
    /// </summary>
    /// <typeparam name="TDestination">The type of the destination.</typeparam>
    /// <typeparam name="TSource">The type of the source.</typeparam>
    /// <typeparam name="TKey">The type of the key.</typeparam>
    /// <param name="source">The source.</param>
    /// <param name="transformFactory">The transform factory.</param>
    /// <param name="transformOnRefresh">Should a new transform be applied when a refresh event is received.</param>
    /// <returns>
    /// A transformed update collection.
    /// </returns>
    /// <exception cref="ArgumentNullException">source
    /// or
    /// transformFactory.</exception>
    public static IObservable<IChangeSet<TDestination, TKey>> Transform<TDestination, TSource, TKey>(this IObservable<IChangeSet<TSource, TKey>> source, Func<TSource, Optional<TSource>, TKey, TDestination> transformFactory, bool transformOnRefresh)
        where TDestination : notnull
        where TSource : notnull
        where TKey : notnull
    {
        if (source is null)
        {
            throw new ArgumentNullException(nameof(source));
        }

        if (transformFactory is null)
        {
            throw new ArgumentNullException(nameof(transformFactory));
        }

        return new Transform<TDestination, TSource, TKey>(source, transformFactory, transformOnRefresh: transformOnRefresh).Run();
    }

    /// <summary>
    /// Projects each update item to a new form using the specified transform function.
    /// </summary>
    /// <typeparam name="TDestination">The type of the destination.</typeparam>
    /// <typeparam name="TSource">The type of the source.</typeparam>
    /// <typeparam name="TKey">The type of the key.</typeparam>
    /// <param name="source">The source.</param>
    /// <param name="transformFactory">The transform factory.</param>
    /// <param name="forceTransform">Invoke to force a new transform for items matching the selected objects.</param>
    /// <returns>
    /// A transformed update collection.
    /// </returns>
    /// <exception cref="ArgumentNullException">source
    /// or
    /// transformFactory.</exception>
    public static IObservable<IChangeSet<TDestination, TKey>> Transform<TDestination, TSource, TKey>(this IObservable<IChangeSet<TSource, TKey>> source, Func<TSource, TDestination> transformFactory, IObservable<Func<TSource, bool>>? forceTransform = null)
        where TDestination : notnull
        where TSource : notnull
        where TKey : notnull
    {
        if (source is null)
        {
            throw new ArgumentNullException(nameof(source));
        }

        if (transformFactory is null)
        {
            throw new ArgumentNullException(nameof(transformFactory));
        }

        return source.Transform((current, _, _) => transformFactory(current), forceTransform?.ForForced<TSource, TKey>());
    }

    /// <summary>
    /// Projects each update item to a new form using the specified transform function.
    /// </summary>
    /// <typeparam name="TDestination">The type of the destination.</typeparam>
    /// <typeparam name="TSource">The type of the source.</typeparam>
    /// <typeparam name="TKey">The type of the key.</typeparam>
    /// <param name="source">The source.</param>
    /// <param name="transformFactory">The transform factory.</param>
    /// <param name="forceTransform">Invoke to force a new transform for items matching the selected objects.</param>
    /// <returns>
    /// A transformed update collection.
    /// </returns>
    /// <exception cref="ArgumentNullException">source
    /// or
    /// transformFactory.</exception>
    public static IObservable<IChangeSet<TDestination, TKey>> Transform<TDestination, TSource, TKey>(this IObservable<IChangeSet<TSource, TKey>> source, Func<TSource, TKey, TDestination> transformFactory, IObservable<Func<TSource, TKey, bool>>? forceTransform = null)
        where TDestination : notnull
        where TSource : notnull
        where TKey : notnull
    {
        if (source is null)
        {
            throw new ArgumentNullException(nameof(source));
        }

        if (transformFactory is null)
        {
            throw new ArgumentNullException(nameof(transformFactory));
        }

        return source.Transform((current, _, key) => transformFactory(current, key), forceTransform);
    }

    /// <summary>
    /// Projects each update item to a new form using the specified transform function.
    /// </summary>
    /// <typeparam name="TDestination">The type of the destination.</typeparam>
    /// <typeparam name="TSource">The type of the source.</typeparam>
    /// <typeparam name="TKey">The type of the key.</typeparam>
    /// <param name="source">The source.</param>
    /// <param name="transformFactory">The transform factory.</param>
    /// <param name="forceTransform">Invoke to force a new transform for items matching the selected objects.</param>
    /// <returns>
    /// A transformed update collection.
    /// </returns>
    /// <exception cref="ArgumentNullException">source
    /// or
    /// transformFactory.</exception>
    public static IObservable<IChangeSet<TDestination, TKey>> Transform<TDestination, TSource, TKey>(this IObservable<IChangeSet<TSource, TKey>> source, Func<TSource, Optional<TSource>, TKey, TDestination> transformFactory, IObservable<Func<TSource, TKey, bool>>? forceTransform = null)
        where TDestination : notnull
        where TSource : notnull
        where TKey : notnull
    {
        if (source is null)
        {
            throw new ArgumentNullException(nameof(source));
        }

        if (transformFactory is null)
        {
            throw new ArgumentNullException(nameof(transformFactory));
        }

        if (forceTransform is not null)
        {
            return new TransformWithForcedTransform<TDestination, TSource, TKey>(source, transformFactory, forceTransform).Run();
        }

        return new Transform<TDestination, TSource, TKey>(source, transformFactory).Run();
    }

    /// <summary>
    /// Projects each update item to a new form using the specified transform function.
    /// </summary>
    /// <typeparam name="TDestination">The type of the destination.</typeparam>
    /// <typeparam name="TSource">The type of the source.</typeparam>
    /// <typeparam name="TKey">The type of the key.</typeparam>
    /// <param name="source">The source.</param>
    /// <param name="transformFactory">The transform factory.</param>
    /// <param name="forceTransform">Invoke to force a new transform for all items.</param>
    /// <returns>
    /// A transformed update collection.
    /// </returns>
    /// <exception cref="ArgumentNullException">source
    /// or
    /// transformFactory.</exception>
    public static IObservable<IChangeSet<TDestination, TKey>> Transform<TDestination, TSource, TKey>(this IObservable<IChangeSet<TSource, TKey>> source, Func<TSource, TDestination> transformFactory, IObservable<Unit> forceTransform)
        where TDestination : notnull
        where TSource : notnull
        where TKey : notnull => source.Transform((cur, _, _) => transformFactory(cur), forceTransform.ForForced<TSource, TKey>());

    /// <summary>
    /// Projects each update item to a new form using the specified transform function.
    /// </summary>
    /// <typeparam name="TDestination">The type of the destination.</typeparam>
    /// <typeparam name="TSource">The type of the source.</typeparam>
    /// <typeparam name="TKey">The type of the key.</typeparam>
    /// <param name="source">The source.</param>
    /// <param name="transformFactory">The transform factory.</param>
    /// <param name="forceTransform">Invoke to force a new transform for all items.</param>#
    /// <returns>
    /// A transformed update collection.
    /// </returns>
    /// <exception cref="ArgumentNullException">source
    /// or
    /// transformFactory.</exception>
    public static IObservable<IChangeSet<TDestination, TKey>> Transform<TDestination, TSource, TKey>(this IObservable<IChangeSet<TSource, TKey>> source, Func<TSource, TKey, TDestination> transformFactory, IObservable<Unit> forceTransform)
        where TDestination : notnull
        where TSource : notnull
        where TKey : notnull
    {
        if (source is null)
        {
            throw new ArgumentNullException(nameof(source));
        }

        if (transformFactory is null)
        {
            throw new ArgumentNullException(nameof(transformFactory));
        }

        if (forceTransform is null)
        {
            throw new ArgumentNullException(nameof(forceTransform));
        }

        return source.Transform((cur, _, key) => transformFactory(cur, key), forceTransform.ForForced<TSource, TKey>());
    }

    /// <summary>
    /// Projects each update item to a new form using the specified transform function.
    /// </summary>
    /// <typeparam name="TDestination">The type of the destination.</typeparam>
    /// <typeparam name="TSource">The type of the source.</typeparam>
    /// <typeparam name="TKey">The type of the key.</typeparam>
    /// <param name="source">The source.</param>
    /// <param name="transformFactory">The transform factory.</param>
    /// <param name="forceTransform">Invoke to force a new transform for all items.</param>#
    /// <returns>
    /// A transformed update collection.
    /// </returns>
    /// <exception cref="ArgumentNullException">source
    /// or
    /// transformFactory.</exception>
    public static IObservable<IChangeSet<TDestination, TKey>> Transform<TDestination, TSource, TKey>(this IObservable<IChangeSet<TSource, TKey>> source, Func<TSource, Optional<TSource>, TKey, TDestination> transformFactory, IObservable<Unit> forceTransform)
        where TDestination : notnull
        where TSource : notnull
        where TKey : notnull
    {
        if (source is null)
        {
            throw new ArgumentNullException(nameof(source));
        }

        if (transformFactory is null)
        {
            throw new ArgumentNullException(nameof(transformFactory));
        }

        if (forceTransform is null)
        {
            throw new ArgumentNullException(nameof(forceTransform));
        }

        return source.Transform(transformFactory, forceTransform.ForForced<TSource, TKey>());
    }

    /// <summary>
    /// Projects each update item to a new form using the specified transform function.
    /// </summary>
    /// <typeparam name="TDestination">The type of the destination.</typeparam>
    /// <typeparam name="TSource">The type of the source.</typeparam>
    /// <typeparam name="TKey">The type of the key.</typeparam>
    /// <param name="source">The source.</param>
    /// <param name="transformFactory">The transform factory.</param>
    /// <param name="forceTransform">Invoke to force a new transform for items matching the selected objects.</param>
    /// <returns>
    /// A transformed update collection.
    /// </returns>
    /// <exception cref="ArgumentNullException">source
    /// or
    /// transformFactory.</exception>
    [SuppressMessage("Roslynator", "RCS1047:Non-asynchronous method name should not end with 'Async'.", Justification = "By Design.")]
    public static IObservable<IChangeSet<TDestination, TKey>> TransformAsync<TDestination, TSource, TKey>(this IObservable<IChangeSet<TSource, TKey>> source, Func<TSource, Task<TDestination>> transformFactory, IObservable<Func<TSource, TKey, bool>>? forceTransform = null)
        where TDestination : notnull
        where TSource : notnull
        where TKey : notnull
    {
        if (source is null)
        {
            throw new ArgumentNullException(nameof(source));
        }

        if (transformFactory is null)
        {
            throw new ArgumentNullException(nameof(transformFactory));
        }

        return source.TransformAsync((current, _, _) => transformFactory(current), forceTransform);
    }

    /// <summary>
    /// Projects each update item to a new form using the specified transform function.
    /// </summary>
    /// <typeparam name="TDestination">The type of the destination.</typeparam>
    /// <typeparam name="TSource">The type of the source.</typeparam>
    /// <typeparam name="TKey">The type of the key.</typeparam>
    /// <param name="source">The source.</param>
    /// <param name="transformFactory">The transform factory.</param>
    /// <param name="forceTransform">Invoke to force a new transform for items matching the selected objects.</param>
    /// <returns>
    /// A transformed update collection.
    /// </returns>
    /// <exception cref="ArgumentNullException">source
    /// or
    /// transformFactory.</exception>
    [SuppressMessage("Roslynator", "RCS1047:Non-asynchronous method name should not end with 'Async'.", Justification = "By Design.")]
    public static IObservable<IChangeSet<TDestination, TKey>> TransformAsync<TDestination, TSource, TKey>(this IObservable<IChangeSet<TSource, TKey>> source, Func<TSource, TKey, Task<TDestination>> transformFactory, IObservable<Func<TSource, TKey, bool>>? forceTransform = null)
        where TDestination : notnull
        where TSource : notnull
        where TKey : notnull
    {
        if (source is null)
        {
            throw new ArgumentNullException(nameof(source));
        }

        if (transformFactory is null)
        {
            throw new ArgumentNullException(nameof(transformFactory));
        }

        return source.TransformAsync((current, _, key) => transformFactory(current, key), forceTransform);
    }

    /// <summary>
    /// Projects each update item to a new form using the specified transform function.
    /// </summary>
    /// <typeparam name="TDestination">The type of the destination.</typeparam>
    /// <typeparam name="TSource">The type of the source.</typeparam>
    /// <typeparam name="TKey">The type of the key.</typeparam>
    /// <param name="source">The source.</param>
    /// <param name="transformFactory">The transform factory.</param>
    /// <param name="forceTransform">Invoke to force a new transform for items matching the selected objects.</param>
    /// <returns>
    /// A transformed update collection.
    /// </returns>
    /// <exception cref="ArgumentNullException">source
    /// or
    /// transformFactory.</exception>
    [SuppressMessage("Roslynator", "RCS1047:Non-asynchronous method name should not end with 'Async'.", Justification = "By Design.")]
    public static IObservable<IChangeSet<TDestination, TKey>> TransformAsync<TDestination, TSource, TKey>(this IObservable<IChangeSet<TSource, TKey>> source, Func<TSource, Optional<TSource>, TKey, Task<TDestination>> transformFactory, IObservable<Func<TSource, TKey, bool>>? forceTransform = null)
        where TDestination : notnull
        where TSource : notnull
        where TKey : notnull
    {
        if (source is null)
        {
            throw new ArgumentNullException(nameof(source));
        }

        if (transformFactory is null)
        {
            throw new ArgumentNullException(nameof(transformFactory));
        }

        return new TransformAsync<TDestination, TSource, TKey>(source, transformFactory, null, forceTransform).Run();
    }

    /// <summary>
    /// Equivalent to a select many transform. To work, the key must individually identify each child.
    /// </summary>
    /// <typeparam name="TDestination">The type of the destination.</typeparam>
    /// <typeparam name="TDestinationKey">The type of the destination key.</typeparam>
    /// <typeparam name="TSource">The type of the source.</typeparam>
    /// <typeparam name="TSourceKey">The type of the source key.</typeparam>
    /// <returns>An observable with the transformed change set.</returns>
    /// <param name="source">The source.</param>
    /// <param name="manySelector">Will select a enumerable of values.</param>
    /// <param name="keySelector">The key selector which must be unique across all.</param>
    public static IObservable<IChangeSet<TDestination, TDestinationKey>> TransformMany<TDestination, TDestinationKey, TSource, TSourceKey>(this IObservable<IChangeSet<TSource, TSourceKey>> source, Func<TSource, IEnumerable<TDestination>> manySelector, Func<TDestination, TDestinationKey> keySelector)
        where TDestination : notnull
        where TDestinationKey : notnull
        where TSource : notnull
        where TSourceKey : notnull => new TransformMany<TDestination, TDestinationKey, TSource, TSourceKey>(source, manySelector, keySelector).Run();

    /// <summary>
    /// Flatten the nested observable collection, and subsequently observe observable collection changes.
    /// </summary>
    /// <typeparam name="TDestination">The type of the destination.</typeparam>
    /// <typeparam name="TDestinationKey">The type of the destination key.</typeparam>
    /// <typeparam name="TSource">The type of the source.</typeparam>
    /// <typeparam name="TSourceKey">The type of the source key.</typeparam>
    /// <returns>An observable with the transformed change set.</returns>
    /// <param name="source">The source.</param>
    /// <param name="manySelector">Will select a enumerable of values.</param>
    /// <param name="keySelector">The key selector which must be unique across all.</param>
    public static IObservable<IChangeSet<TDestination, TDestinationKey>> TransformMany<TDestination, TDestinationKey, TSource, TSourceKey>(this IObservable<IChangeSet<TSource, TSourceKey>> source, Func<TSource, ObservableCollection<TDestination>> manySelector, Func<TDestination, TDestinationKey> keySelector)
        where TDestination : notnull
        where TDestinationKey : notnull
        where TSource : notnull
        where TSourceKey : notnull => new TransformMany<TDestination, TDestinationKey, TSource, TSourceKey>(source, manySelector, keySelector).Run();

    /// <summary>
    /// Flatten the nested observable collection, and subsequently observe observable collection changes.
    /// </summary>
    /// <typeparam name="TDestination">The type of the destination.</typeparam>
    /// <typeparam name="TDestinationKey">The type of the destination key.</typeparam>
    /// <typeparam name="TSource">The type of the source.</typeparam>
    /// <typeparam name="TSourceKey">The type of the source key.</typeparam>
    /// <returns>An observable with the transformed change set.</returns>
    /// <param name="source">The source.</param>
    /// <param name="manySelector">Will select a enumerable of values.</param>
    /// <param name="keySelector">The key selector which must be unique across all.</param>
    public static IObservable<IChangeSet<TDestination, TDestinationKey>> TransformMany<TDestination, TDestinationKey, TSource, TSourceKey>(this IObservable<IChangeSet<TSource, TSourceKey>> source, Func<TSource, ReadOnlyObservableCollection<TDestination>> manySelector, Func<TDestination, TDestinationKey> keySelector)
        where TDestination : notnull
        where TDestinationKey : notnull
        where TSource : notnull
        where TSourceKey : notnull => new TransformMany<TDestination, TDestinationKey, TSource, TSourceKey>(source, manySelector, keySelector).Run();

    /// <summary>
    /// Flatten the nested observable cache, and subsequently observe observable cache changes.
    /// </summary>
    /// <typeparam name="TDestination">The type of the destination.</typeparam>
    /// <typeparam name="TDestinationKey">The type of the destination key.</typeparam>
    /// <typeparam name="TSource">The type of the source.</typeparam>
    /// <typeparam name="TSourceKey">The type of the source key.</typeparam>
    /// <returns>An observable with the transformed change set.</returns>
    /// <param name="source">The source.</param>
    /// <param name="manySelector">Will select an observable cache of values.</param>
    /// <param name="keySelector">The key selector which must be unique across all.</param>
    public static IObservable<IChangeSet<TDestination, TDestinationKey>> TransformMany<TDestination, TDestinationKey, TSource, TSourceKey>(this IObservable<IChangeSet<TSource, TSourceKey>> source, Func<TSource, IObservableCache<TDestination, TDestinationKey>> manySelector, Func<TDestination, TDestinationKey> keySelector)
        where TDestination : notnull
        where TDestinationKey : notnull
        where TSource : notnull
        where TSourceKey : notnull => new TransformMany<TDestination, TDestinationKey, TSource, TSourceKey>(source, manySelector, keySelector).Run();

    /// <summary>
    /// Projects each update item to a new form using the specified transform function,
    /// providing an error handling action to safely handle transform errors without killing the stream.
    /// </summary>
    /// <typeparam name="TDestination">The type of the destination.</typeparam>
    /// <typeparam name="TSource">The type of the source.</typeparam>
    /// <typeparam name="TKey">The type of the key.</typeparam>
    /// <param name="source">The source.</param>
    /// <param name="transformFactory">The transform factory.</param>
    /// <param name="errorHandler">Provides the option to safely handle errors without killing the stream.</param>
    /// <param name="forceTransform">Invoke to force a new transform for items matching the selected objects.</param>
    /// <returns>
    /// A transformed update collection.
    /// </returns>
    /// <exception cref="ArgumentNullException">source
    /// or
    /// transformFactory.</exception>
    public static IObservable<IChangeSet<TDestination, TKey>> TransformSafe<TDestination, TSource, TKey>(this IObservable<IChangeSet<TSource, TKey>> source, Func<TSource, TDestination> transformFactory, Action<Error<TSource, TKey>> errorHandler, IObservable<Func<TSource, bool>>? forceTransform = null)
        where TDestination : notnull
        where TSource : notnull
        where TKey : notnull
    {
        if (source is null)
        {
            throw new ArgumentNullException(nameof(source));
        }

        if (transformFactory is null)
        {
            throw new ArgumentNullException(nameof(transformFactory));
        }

        if (errorHandler is null)
        {
            throw new ArgumentNullException(nameof(errorHandler));
        }

        return source.TransformSafe((current, _, _) => transformFactory(current), errorHandler, forceTransform.ForForced<TSource, TKey>());
    }

    /// <summary>
    /// Projects each update item to a new form using the specified transform function,
    /// providing an error handling action to safely handle transform errors without killing the stream.
    /// </summary>
    /// <typeparam name="TDestination">The type of the destination.</typeparam>
    /// <typeparam name="TSource">The type of the source.</typeparam>
    /// <typeparam name="TKey">The type of the key.</typeparam>
    /// <param name="source">The source.</param>
    /// <param name="transformFactory">The transform factory.</param>
    /// <param name="errorHandler">Provides the option to safely handle errors without killing the stream.</param>
    /// <param name="forceTransform">Invoke to force a new transform for items matching the selected objects.</param>
    /// <returns>
    /// A transformed update collection.
    /// </returns>
    /// <exception cref="ArgumentNullException">source
    /// or
    /// transformFactory.</exception>
    public static IObservable<IChangeSet<TDestination, TKey>> TransformSafe<TDestination, TSource, TKey>(this IObservable<IChangeSet<TSource, TKey>> source, Func<TSource, TKey, TDestination> transformFactory, Action<Error<TSource, TKey>> errorHandler, IObservable<Func<TSource, TKey, bool>>? forceTransform = null)
        where TDestination : notnull
        where TSource : notnull
        where TKey : notnull
    {
        if (source is null)
        {
            throw new ArgumentNullException(nameof(source));
        }

        if (transformFactory is null)
        {
            throw new ArgumentNullException(nameof(transformFactory));
        }

        if (errorHandler is null)
        {
            throw new ArgumentNullException(nameof(errorHandler));
        }

        return source.TransformSafe((current, _, key) => transformFactory(current, key), errorHandler, forceTransform);
    }

    /// <summary>
    /// Projects each update item to a new form using the specified transform function,
    /// providing an error handling action to safely handle transform errors without killing the stream.
    /// </summary>
    /// <typeparam name="TDestination">The type of the destination.</typeparam>
    /// <typeparam name="TSource">The type of the source.</typeparam>
    /// <typeparam name="TKey">The type of the key.</typeparam>
    /// <param name="source">The source.</param>
    /// <param name="transformFactory">The transform factory.</param>
    /// <param name="errorHandler">Provides the option to safely handle errors without killing the stream.</param>
    /// <param name="forceTransform">Invoke to force a new transform for items matching the selected objects.</param>
    /// <returns>
    /// A transformed update collection.
    /// </returns>
    /// <exception cref="ArgumentNullException">source
    /// or
    /// transformFactory.</exception>
    public static IObservable<IChangeSet<TDestination, TKey>> TransformSafe<TDestination, TSource, TKey>(this IObservable<IChangeSet<TSource, TKey>> source, Func<TSource, Optional<TSource>, TKey, TDestination> transformFactory, Action<Error<TSource, TKey>> errorHandler, IObservable<Func<TSource, TKey, bool>>? forceTransform = null)
        where TDestination : notnull
        where TSource : notnull
        where TKey : notnull
    {
        if (source is null)
        {
            throw new ArgumentNullException(nameof(source));
        }

        if (transformFactory is null)
        {
            throw new ArgumentNullException(nameof(transformFactory));
        }

        if (errorHandler is null)
        {
            throw new ArgumentNullException(nameof(errorHandler));
        }

        if (forceTransform is not null)
        {
            return new TransformWithForcedTransform<TDestination, TSource, TKey>(source, transformFactory, forceTransform, errorHandler).Run();
        }

        return new Transform<TDestination, TSource, TKey>(source, transformFactory, errorHandler).Run();
    }

    /// <summary>
    /// Projects each update item to a new form using the specified transform function,
    /// providing an error handling action to safely handle transform errors without killing the stream.
    /// </summary>
    /// <typeparam name="TDestination">The type of the destination.</typeparam>
    /// <typeparam name="TSource">The type of the source.</typeparam>
    /// <typeparam name="TKey">The type of the key.</typeparam>
    /// <param name="source">The source.</param>
    /// <param name="transformFactory">The transform factory.</param>
    /// <param name="errorHandler">Provides the option to safely handle errors without killing the stream.</param>
    /// <param name="forceTransform">Invoke to force a new transform for all items.</param>
    /// <returns>
    /// A transformed update collection.
    /// </returns>
    /// <exception cref="ArgumentNullException">source
    /// or
    /// transformFactory.</exception>
    public static IObservable<IChangeSet<TDestination, TKey>> TransformSafe<TDestination, TSource, TKey>(this IObservable<IChangeSet<TSource, TKey>> source, Func<TSource, TDestination> transformFactory, Action<Error<TSource, TKey>> errorHandler, IObservable<Unit> forceTransform)
        where TDestination : notnull
        where TSource : notnull
        where TKey : notnull => source.TransformSafe((cur, _, _) => transformFactory(cur), errorHandler, forceTransform.ForForced<TSource, TKey>());

    /// <summary>
    /// Projects each update item to a new form using the specified transform function,
    /// providing an error handling action to safely handle transform errors without killing the stream.
    /// </summary>
    /// <typeparam name="TDestination">The type of the destination.</typeparam>
    /// <typeparam name="TSource">The type of the source.</typeparam>
    /// <typeparam name="TKey">The type of the key.</typeparam>
    /// <param name="source">The source.</param>
    /// <param name="transformFactory">The transform factory.</param>
    /// <param name="errorHandler">Provides the option to safely handle errors without killing the stream.</param>
    /// <param name="forceTransform">Invoke to force a new transform for all items.</param>#
    /// <returns>
    /// A transformed update collection.
    /// </returns>
    /// <exception cref="ArgumentNullException">source
    /// or
    /// transformFactory.</exception>
    public static IObservable<IChangeSet<TDestination, TKey>> TransformSafe<TDestination, TSource, TKey>(this IObservable<IChangeSet<TSource, TKey>> source, Func<TSource, TKey, TDestination> transformFactory, Action<Error<TSource, TKey>> errorHandler, IObservable<Unit> forceTransform)
        where TDestination : notnull
        where TSource : notnull
        where TKey : notnull
    {
        if (source is null)
        {
            throw new ArgumentNullException(nameof(source));
        }

        if (transformFactory is null)
        {
            throw new ArgumentNullException(nameof(transformFactory));
        }

        if (forceTransform is null)
        {
            throw new ArgumentNullException(nameof(forceTransform));
        }

        return source.TransformSafe((cur, _, key) => transformFactory(cur, key), errorHandler, forceTransform.ForForced<TSource, TKey>());
    }

    /// <summary>
    /// Projects each update item to a new form using the specified transform function,
    /// providing an error handling action to safely handle transform errors without killing the stream.
    /// </summary>
    /// <typeparam name="TDestination">The type of the destination.</typeparam>
    /// <typeparam name="TSource">The type of the source.</typeparam>
    /// <typeparam name="TKey">The type of the key.</typeparam>
    /// <param name="source">The source.</param>
    /// <param name="transformFactory">The transform factory.</param>
    /// <param name="errorHandler">Provides the option to safely handle errors without killing the stream.</param>
    /// <param name="forceTransform">Invoke to force a new transform for all items.</param>#
    /// <returns>
    /// A transformed update collection.
    /// </returns>
    /// <exception cref="ArgumentNullException">source
    /// or
    /// transformFactory.</exception>
    public static IObservable<IChangeSet<TDestination, TKey>> TransformSafe<TDestination, TSource, TKey>(this IObservable<IChangeSet<TSource, TKey>> source, Func<TSource, Optional<TSource>, TKey, TDestination> transformFactory, Action<Error<TSource, TKey>> errorHandler, IObservable<Unit> forceTransform)
        where TDestination : notnull
        where TSource : notnull
        where TKey : notnull
    {
        if (source is null)
        {
            throw new ArgumentNullException(nameof(source));
        }

        if (transformFactory is null)
        {
            throw new ArgumentNullException(nameof(transformFactory));
        }

        if (forceTransform is null)
        {
            throw new ArgumentNullException(nameof(forceTransform));
        }

        return source.TransformSafe(transformFactory, errorHandler, forceTransform.ForForced<TSource, TKey>());
    }

    /// <summary>
    /// Projects each update item to a new form using the specified transform function.
    /// </summary>
    /// <typeparam name="TDestination">The type of the destination.</typeparam>
    /// <typeparam name="TSource">The type of the source.</typeparam>
    /// <typeparam name="TKey">The type of the key.</typeparam>
    /// <param name="source">The source.</param>
    /// <param name="transformFactory">The transform factory.</param>
    /// <param name="errorHandler">The error handler.</param>
    /// <param name="forceTransform">Invoke to force a new transform for items matching the selected objects.</param>
    /// <returns>
    /// A transformed update collection.
    /// </returns>
    /// <exception cref="ArgumentNullException">source
    /// or
    /// transformFactory.</exception>
    [SuppressMessage("Roslynator", "RCS1047:Non-asynchronous method name should not end with 'Async'.", Justification = "By Design.")]
    public static IObservable<IChangeSet<TDestination, TKey>> TransformSafeAsync<TDestination, TSource, TKey>(this IObservable<IChangeSet<TSource, TKey>> source, Func<TSource, Task<TDestination>> transformFactory, Action<Error<TSource, TKey>> errorHandler, IObservable<Func<TSource, TKey, bool>>? forceTransform = null)
        where TDestination : notnull
        where TSource : notnull
        where TKey : notnull
    {
        if (source is null)
        {
            throw new ArgumentNullException(nameof(source));
        }

        if (transformFactory is null)
        {
            throw new ArgumentNullException(nameof(transformFactory));
        }

        if (errorHandler is null)
        {
            throw new ArgumentNullException(nameof(errorHandler));
        }

        return source.TransformSafeAsync((current, _, _) => transformFactory(current), errorHandler, forceTransform);
    }

    /// <summary>
    /// Projects each update item to a new form using the specified transform function.
    /// </summary>
    /// <typeparam name="TDestination">The type of the destination.</typeparam>
    /// <typeparam name="TSource">The type of the source.</typeparam>
    /// <typeparam name="TKey">The type of the key.</typeparam>
    /// <param name="source">The source.</param>
    /// <param name="transformFactory">The transform factory.</param>
    /// <param name="errorHandler">The error handler.</param>
    /// <param name="forceTransform">Invoke to force a new transform for items matching the selected objects.</param>
    /// <returns>
    /// A transformed update collection.
    /// </returns>
    /// <exception cref="ArgumentNullException">source
    /// or
    /// transformFactory.</exception>
    [SuppressMessage("Roslynator", "RCS1047:Non-asynchronous method name should not end with 'Async'.", Justification = "By Design.")]
    public static IObservable<IChangeSet<TDestination, TKey>> TransformSafeAsync<TDestination, TSource, TKey>(this IObservable<IChangeSet<TSource, TKey>> source, Func<TSource, TKey, Task<TDestination>> transformFactory, Action<Error<TSource, TKey>> errorHandler, IObservable<Func<TSource, TKey, bool>>? forceTransform = null)
        where TDestination : notnull
        where TSource : notnull
        where TKey : notnull
    {
        if (source is null)
        {
            throw new ArgumentNullException(nameof(source));
        }

        if (transformFactory is null)
        {
            throw new ArgumentNullException(nameof(transformFactory));
        }

        if (errorHandler is null)
        {
            throw new ArgumentNullException(nameof(errorHandler));
        }

        return source.TransformSafeAsync((current, _, key) => transformFactory(current, key), errorHandler, forceTransform);
    }

    /// <summary>
    /// Projects each update item to a new form using the specified transform function.
    /// </summary>
    /// <typeparam name="TDestination">The type of the destination.</typeparam>
    /// <typeparam name="TSource">The type of the source.</typeparam>
    /// <typeparam name="TKey">The type of the key.</typeparam>
    /// <param name="source">The source.</param>
    /// <param name="transformFactory">The transform factory.</param>
    /// <param name="errorHandler">The error handler.</param>
    /// <param name="forceTransform">Invoke to force a new transform for items matching the selected objects.</param>
    /// <returns>
    /// A transformed update collection.
    /// </returns>
    /// <exception cref="ArgumentNullException">source
    /// or
    /// transformFactory.</exception>
    [SuppressMessage("Roslynator", "RCS1047:Non-asynchronous method name should not end with 'Async'.", Justification = "By Design.")]
    public static IObservable<IChangeSet<TDestination, TKey>> TransformSafeAsync<TDestination, TSource, TKey>(this IObservable<IChangeSet<TSource, TKey>> source, Func<TSource, Optional<TSource>, TKey, Task<TDestination>> transformFactory, Action<Error<TSource, TKey>> errorHandler, IObservable<Func<TSource, TKey, bool>>? forceTransform = null)
        where TDestination : notnull
        where TSource : notnull
        where TKey : notnull
    {
        if (source is null)
        {
            throw new ArgumentNullException(nameof(source));
        }

        if (transformFactory is null)
        {
            throw new ArgumentNullException(nameof(transformFactory));
        }

        if (errorHandler is null)
        {
            throw new ArgumentNullException(nameof(errorHandler));
        }

        return new TransformAsync<TDestination, TSource, TKey>(source, transformFactory, errorHandler, forceTransform).Run();
    }

    /// <summary>
    /// Transforms the object to a fully recursive tree, create a hierarchy based on the pivot function.
    /// </summary>
    /// <typeparam name="TObject">The type of the object.</typeparam>
    /// <typeparam name="TKey">The type of the key.</typeparam>
    /// <param name="source">The source.</param>
    /// <param name="pivotOn">The pivot on.</param>
    /// <param name="predicateChanged">Observable to change the underlying predicate.</param>
    /// <returns>An observable which will emit change sets.</returns>
    public static IObservable<IChangeSet<Node<TObject, TKey>, TKey>> TransformToTree<TObject, TKey>(this IObservable<IChangeSet<TObject, TKey>> source, Func<TObject, TKey> pivotOn, IObservable<Func<Node<TObject, TKey>, bool>>? predicateChanged = null)
        where TObject : class
        where TKey : notnull
    {
        if (source is null)
        {
            throw new ArgumentNullException(nameof(source));
        }

        if (pivotOn is null)
        {
            throw new ArgumentNullException(nameof(pivotOn));
        }

        return new TreeBuilder<TObject, TKey>(source, pivotOn, predicateChanged).Run();
    }

    /// <summary>
    /// Projects each update item to a new form using the specified transform function and when an update is received, allows the preservation of the previous instance.
    /// </summary>
    /// <typeparam name="TDestination">The type of the destination.</typeparam>
    /// <typeparam name="TSource">The type of the source.</typeparam>
    /// <typeparam name="TKey">The type of the key.</typeparam>
    /// <param name="source">The source.</param>
    /// <param name="transformFactory">The transform factory.</param>
    /// <param name="updateAction">Apply changes to the original. Example (previousTransformedItem, newOriginalItem) => previousTransformedItem.Value = newOriginalItem.</param>
    /// <returns>
    /// A transformed update collection.
    /// </returns>
    /// <exception cref="ArgumentNullException">source
    /// or
    /// transformFactory.</exception>
    public static IObservable<IChangeSet<TDestination, TKey>> TransformWithInlineUpdate<TDestination, TSource, TKey>(this IObservable<IChangeSet<TSource, TKey>> source, Func<TSource, TDestination> transformFactory, Action<TDestination, TSource> updateAction)
        where TDestination : class
        where TSource : notnull
        where TKey : notnull
    {
        if (source is null)
        {
            throw new ArgumentNullException(nameof(source));
        }

        if (transformFactory is null)
        {
            throw new ArgumentNullException(nameof(transformFactory));
        }

        if (updateAction is null)
        {
            throw new ArgumentNullException(nameof(updateAction));
        }

        return new TransformWithInlineUpdate<TDestination, TSource, TKey>(source, transformFactory, updateAction).Run();
    }

    /// <summary>
    /// Projects each update item to a new form using the specified transform function and when an update is received, allows the preservation of the previous instance.
    /// </summary>
    /// <typeparam name="TDestination">The type of the destination.</typeparam>
    /// <typeparam name="TSource">The type of the source.</typeparam>
    /// <typeparam name="TKey">The type of the key.</typeparam>
    /// <param name="source">The source.</param>
    /// <param name="transformFactory">The transform factory.</param>
    /// <param name="updateAction">Apply changes to the original. Example (previousTransformedItem, newOriginalItem) => previousTransformedItem.Value = newOriginalItem.</param>
    /// <param name="errorHandler">The error handler.</param>
    /// <returns>
    /// A transformed update collection.
    /// </returns>
    /// <exception cref="ArgumentNullException">source
    /// or
    /// transformFactory.</exception>
    public static IObservable<IChangeSet<TDestination, TKey>> TransformWithInlineUpdate<TDestination, TSource, TKey>(this IObservable<IChangeSet<TSource, TKey>> source, Func<TSource, TDestination> transformFactory, Action<TDestination, TSource> updateAction, Action<Error<TSource, TKey>> errorHandler)
        where TDestination : class
        where TSource : notnull
        where TKey : notnull
    {
        if (source is null)
        {
            throw new ArgumentNullException(nameof(source));
        }

        if (transformFactory is null)
        {
            throw new ArgumentNullException(nameof(transformFactory));
        }

        if (updateAction is null)
        {
            throw new ArgumentNullException(nameof(updateAction));
        }

        if (errorHandler is null)
        {
            throw new ArgumentNullException(nameof(errorHandler));
        }

        return new TransformWithInlineUpdate<TDestination, TSource, TKey>(source, transformFactory, updateAction, errorHandler).Run();
    }

    /// <summary>
    /// Converts moves changes to remove + add.
    /// </summary>
    /// <typeparam name="TObject">The type of the object.</typeparam>
    /// <typeparam name="TKey">The type of the key.</typeparam>
    /// <param name="source">The source.</param>
    /// <returns>the same SortedChangeSets, except all moves are replaced with remove + add.</returns>
    public static IObservable<ISortedChangeSet<TObject, TKey>> TreatMovesAsRemoveAdd<TObject, TKey>(this IObservable<ISortedChangeSet<TObject, TKey>> source)
        where TObject : notnull
        where TKey : notnull
    {
        if (source is null)
        {
            throw new ArgumentNullException(nameof(source));
        }

        static IEnumerable<Change<TObject, TKey>> ReplaceMoves(IChangeSet<TObject, TKey> items)
        {
            foreach (var change in items.ToConcreteType())
            {
                if (change.Reason == ChangeReason.Moved)
                {
                    yield return new Change<TObject, TKey>(ChangeReason.Remove, change.Key, change.Current, change.PreviousIndex);

                    yield return new Change<TObject, TKey>(ChangeReason.Add, change.Key, change.Current, change.CurrentIndex);
                }
                else
                {
                    yield return change;
                }
            }
        }

        return source.Select(changes => new SortedChangeSet<TObject, TKey>(changes.SortedItems, ReplaceMoves(changes)));
    }

    /// <summary>
    /// <para>
    /// Produces a boolean observable indicating whether the latest resulting value from all of the specified observables matches
    /// the equality condition. The observable is re-evaluated whenever.
    /// </para>
    /// <para>
    /// i) The cache changes
    /// or ii) The inner observable changes.
    /// </para>
    /// </summary>
    /// <typeparam name="TObject">The type of the object.</typeparam>
    /// <typeparam name="TKey">The type of the key.</typeparam>
    /// <typeparam name="TValue">The type of the value.</typeparam>
    /// <param name="source">The source.</param>
    /// <param name="observableSelector">Selector which returns the target observable.</param>
    /// <param name="equalityCondition">The equality condition.</param>
    /// <returns>An observable which boolean values indicating if true.</returns>
    /// <exception cref="ArgumentNullException">source.</exception>
    public static IObservable<bool> TrueForAll<TObject, TKey, TValue>(this IObservable<IChangeSet<TObject, TKey>> source, Func<TObject, IObservable<TValue>> observableSelector, Func<TValue, bool> equalityCondition)
        where TObject : notnull
        where TKey : notnull
        where TValue : notnull => source.TrueFor(observableSelector, items => items.All(o => o.LatestValue.HasValue && equalityCondition(o.LatestValue.Value)));

    /// <summary>
    /// <para>
    /// Produces a boolean observable indicating whether the latest resulting value from all of the specified observables matches
    /// the equality condition. The observable is re-evaluated whenever.
    /// </para>
    /// <para>
    /// i) The cache changes
    /// or ii) The inner observable changes.
    /// </para>
    /// </summary>
    /// <typeparam name="TObject">The type of the object.</typeparam>
    /// <typeparam name="TKey">The type of the key.</typeparam>
    /// <typeparam name="TValue">The type of the value.</typeparam>
    /// <param name="source">The source.</param>
    /// <param name="observableSelector">Selector which returns the target observable.</param>
    /// <param name="equalityCondition">The equality condition.</param>
    /// <returns>An observable which boolean values indicating if true.</returns>
    /// <exception cref="ArgumentNullException">source.</exception>
    public static IObservable<bool> TrueForAll<TObject, TKey, TValue>(this IObservable<IChangeSet<TObject, TKey>> source, Func<TObject, IObservable<TValue>> observableSelector, Func<TObject, TValue, bool> equalityCondition)
        where TObject : notnull
        where TKey : notnull
        where TValue : notnull => source.TrueFor(observableSelector, items => items.All(o => o.LatestValue.HasValue && equalityCondition(o.Item, o.LatestValue.Value)));

    /// <summary>
    /// Produces a boolean observable indicating whether the resulting value of whether any of the specified observables matches
    /// the equality condition. The observable is re-evaluated whenever
    /// i) The cache changes.
    /// or ii) The inner observable changes.
    /// </summary>
    /// <typeparam name="TObject">The type of the object.</typeparam>
    /// <typeparam name="TKey">The type of the key.</typeparam>
    /// <typeparam name="TValue">The type of the value.</typeparam>
    /// <param name="source">The source.</param>
    /// <param name="observableSelector">The observable selector.</param>
    /// <param name="equalityCondition">The equality condition.</param>
    /// <returns>An observable which boolean values indicating if true.</returns>
    /// <exception cref="ArgumentNullException">
    /// source
    /// or
    /// observableSelector
    /// or
    /// equalityCondition.
    /// </exception>
    public static IObservable<bool> TrueForAny<TObject, TKey, TValue>(this IObservable<IChangeSet<TObject, TKey>> source, Func<TObject, IObservable<TValue>> observableSelector, Func<TObject, TValue, bool> equalityCondition)
        where TObject : notnull
        where TKey : notnull
        where TValue : notnull => source.TrueFor(observableSelector, items => items.Any(o => o.LatestValue.HasValue && equalityCondition(o.Item, o.LatestValue.Value)));

    /// <summary>
    /// Produces a boolean observable indicating whether the resulting value of whether any of the specified observables matches
    /// the equality condition. The observable is re-evaluated whenever
    /// i) The cache changes.
    /// or ii) The inner observable changes.
    /// </summary>
    /// <typeparam name="TObject">The type of the object.</typeparam>
    /// <typeparam name="TKey">The type of the key.</typeparam>
    /// <typeparam name="TValue">The type of the value.</typeparam>
    /// <param name="source">The source.</param>
    /// <param name="observableSelector">The observable selector.</param>
    /// <param name="equalityCondition">The equality condition.</param>
    /// <returns>An observable which boolean values indicating if true.</returns>
    /// <exception cref="ArgumentNullException">
    /// source
    /// or
    /// observableSelector
    /// or
    /// equalityCondition.
    /// </exception>
    public static IObservable<bool> TrueForAny<TObject, TKey, TValue>(this IObservable<IChangeSet<TObject, TKey>> source, Func<TObject, IObservable<TValue>> observableSelector, Func<TValue, bool> equalityCondition)
        where TObject : notnull
        where TKey : notnull
        where TValue : notnull
    {
        if (source is null)
        {
            throw new ArgumentNullException(nameof(source));
        }

        if (observableSelector is null)
        {
            throw new ArgumentNullException(nameof(observableSelector));
        }

        if (equalityCondition is null)
        {
            throw new ArgumentNullException(nameof(equalityCondition));
        }

        return source.TrueFor(observableSelector, items => items.Any(o => o.LatestValue.HasValue && equalityCondition(o.LatestValue.Value)));
    }

    /// <summary>
    /// Updates the index for an object which implements IIndexAware.
    /// </summary>
    /// <typeparam name="TObject">The type of the object.</typeparam>
    /// <typeparam name="TKey">The type of the key.</typeparam>
    /// <param name="source">The source.</param>
    /// <returns>An observable which emits the sorted change set.</returns>
    public static IObservable<ISortedChangeSet<TObject, TKey>> UpdateIndex<TObject, TKey>(this IObservable<ISortedChangeSet<TObject, TKey>> source)
        where TObject : IIndexAware
        where TKey : notnull => source.Do(changes => changes.SortedItems.Select((update, index) => new { update, index }).ForEach(u => u.update.Value.Index = u.index));

    /// <summary>
    /// Virtualises the underlying data from the specified source.
    /// </summary>
    /// <typeparam name="TObject">The type of the object.</typeparam>
    /// <typeparam name="TKey">The type of the key.</typeparam>
    /// <param name="source">The source.</param>
    /// <param name="virtualRequests">The virirtualising requests.</param>
    /// <returns>An observable which will emit virtual change sets.</returns>
    /// <exception cref="ArgumentNullException">source.</exception>
    public static IObservable<IVirtualChangeSet<TObject, TKey>> Virtualise<TObject, TKey>(this IObservable<ISortedChangeSet<TObject, TKey>> source, IObservable<IVirtualRequest> virtualRequests)
        where TObject : notnull
        where TKey : notnull
    {
        if (source is null)
        {
            throw new ArgumentNullException(nameof(source));
        }

        if (virtualRequests is null)
        {
            throw new ArgumentNullException(nameof(virtualRequests));
        }

        return new Virtualise<TObject, TKey>(source, virtualRequests).Run();
    }

    /// <summary>
    /// Returns an observable of any updates which match the specified key,  proceeded with the initial cache state.
    /// </summary>
    /// <typeparam name="TObject">The type of the object.</typeparam>
    /// <typeparam name="TKey">The type of the key.</typeparam>
    /// <param name="source">The source.</param>
    /// <param name="key">The key.</param>
    /// <returns>An observable which emits the change.</returns>
    public static IObservable<Change<TObject, TKey>> Watch<TObject, TKey>(this IObservable<IChangeSet<TObject, TKey>> source, TKey key)
        where TObject : notnull
        where TKey : notnull
    {
        if (source is null)
        {
            throw new ArgumentNullException(nameof(source));
        }

        return source.SelectMany(updates => updates).Where(update => update.Key.Equals(key));
    }

    /// <summary>
    /// Watches updates for a single value matching the specified key.
    /// </summary>
    /// <typeparam name="TObject">The type of the object.</typeparam>
    /// <typeparam name="TKey">The type of the key.</typeparam>
    /// <param name="source">The source.</param>
    /// <param name="key">The key.</param>
    /// <returns>An observable which emits the object value.</returns>
    /// <exception cref="ArgumentNullException">source.</exception>
    public static IObservable<TObject> WatchValue<TObject, TKey>(this IObservableCache<TObject, TKey> source, TKey key)
        where TObject : notnull
        where TKey : notnull
    {
        if (source is null)
        {
            throw new ArgumentNullException(nameof(source));
        }

        return source.Watch(key).Select(u => u.Current);
    }

    /// <summary>
    /// Watches updates for a single value matching the specified key.
    /// </summary>
    /// <typeparam name="TObject">The type of the object.</typeparam>
    /// <typeparam name="TKey">The type of the key.</typeparam>
    /// <param name="source">The source.</param>
    /// <param name="key">The key.</param>
    /// <returns>An observable which emits the object value.</returns>
    /// <exception cref="ArgumentNullException">source.</exception>
    public static IObservable<TObject> WatchValue<TObject, TKey>(this IObservable<IChangeSet<TObject, TKey>> source, TKey key)
        where TObject : notnull
        where TKey : notnull
    {
        if (source is null)
        {
            throw new ArgumentNullException(nameof(source));
        }

        return source.Watch(key).Select(u => u.Current);
    }

    /// <summary>
    /// Watches each item in the collection and notifies when any of them has changed.
    /// </summary>
    /// <typeparam name="TObject">The type of the object.</typeparam>
    /// <typeparam name="TKey">The type of the key.</typeparam>
    /// <param name="source">The source.</param>
    /// <param name="propertiesToMonitor">specify properties to Monitor, or omit to monitor all property changes.</param>
    /// <returns>An observable which emits the object which has had a property changed.</returns>
    public static IObservable<TObject?> WhenAnyPropertyChanged<TObject, TKey>(this IObservable<IChangeSet<TObject, TKey>> source, params string[] propertiesToMonitor)
        where TObject : INotifyPropertyChanged
        where TKey : notnull
    {
        if (source is null)
        {
            throw new ArgumentNullException(nameof(source));
        }

        return source.MergeMany(t => t.WhenAnyPropertyChanged(propertiesToMonitor));
    }

    /// <summary>
    /// Watches each item in the collection and notifies when any of them has changed.
    /// </summary>
    /// <typeparam name="TObject">The type of the object.</typeparam>
    /// <typeparam name="TKey">The type of the key.</typeparam>
    /// <typeparam name="TValue">The type of the value.</typeparam>
    /// <param name="source">The source.</param>
    /// <param name="propertyAccessor">The property accessor.</param>
    /// <param name="notifyOnInitialValue">If true the resulting observable includes the initial value.</param>
    /// <returns>An observable which emits a property when it has changed.</returns>
    public static IObservable<PropertyValue<TObject, TValue>> WhenPropertyChanged<TObject, TKey, TValue>(this IObservable<IChangeSet<TObject, TKey>> source, Expression<Func<TObject, TValue>> propertyAccessor, bool notifyOnInitialValue = true)
        where TObject : INotifyPropertyChanged
        where TKey : notnull
    {
        if (source is null)
        {
            throw new ArgumentNullException(nameof(source));
        }

        if (propertyAccessor is null)
        {
            throw new ArgumentNullException(nameof(propertyAccessor));
        }

        return source.MergeMany(t => t.WhenPropertyChanged(propertyAccessor, notifyOnInitialValue));
    }

    /// <summary>
    /// Watches each item in the collection and notifies when any of them has changed.
    /// </summary>
    /// <typeparam name="TObject">The type of the object.</typeparam>
    /// <typeparam name="TKey">The type of the key.</typeparam>
    /// <typeparam name="TValue">The type of the value.</typeparam>
    /// <param name="source">The source.</param>
    /// <param name="propertyAccessor">The property accessor.</param>
    /// <param name="notifyOnInitialValue">If true the resulting observable includes the initial value.</param>
    /// <returns>An observable which emits a value when it has changed.</returns>
    public static IObservable<TValue?> WhenValueChanged<TObject, TKey, TValue>(this IObservable<IChangeSet<TObject, TKey>> source, Expression<Func<TObject, TValue>> propertyAccessor, bool notifyOnInitialValue = true)
        where TObject : INotifyPropertyChanged
        where TKey : notnull
    {
        if (source is null)
        {
            throw new ArgumentNullException(nameof(source));
        }

        if (propertyAccessor is null)
        {
            throw new ArgumentNullException(nameof(propertyAccessor));
        }

        return source.MergeMany(t => t.WhenChanged(propertyAccessor, notifyOnInitialValue));
    }

    /// <summary>
    /// Includes changes for the specified reasons only.
    /// </summary>
    /// <typeparam name="TObject">The type of the object.</typeparam>
    /// <typeparam name="TKey">The type of the key.</typeparam>
    /// <param name="source">The source.</param>
    /// <param name="reasons">The reasons.</param>
    /// <returns>An observable which emits a change set with items matching the reasons.</returns>
    /// <exception cref="ArgumentNullException">reasons.</exception>
    /// <exception cref="ArgumentException">Must select at least on reason.</exception>
    public static IObservable<IChangeSet<TObject, TKey>> WhereReasonsAre<TObject, TKey>(this IObservable<IChangeSet<TObject, TKey>> source, params ChangeReason[] reasons)
        where TObject : notnull
        where TKey : notnull
    {
        if (reasons is null)
        {
            throw new ArgumentNullException(nameof(reasons));
        }

        if (reasons.Length == 0)
        {
            throw new ArgumentException("Must select at least one reason");
        }

        var hashed = new HashSet<ChangeReason>(reasons);

        return source.Select(updates => new ChangeSet<TObject, TKey>(updates.Where(u => hashed.Contains(u.Reason)))).NotEmpty();
    }

    /// <summary>
    /// Excludes updates for the specified reasons.
    /// </summary>
    /// <typeparam name="TObject">The type of the object.</typeparam>
    /// <typeparam name="TKey">The type of the key.</typeparam>
    /// <param name="source">The source.</param>
    /// <param name="reasons">The reasons.</param>
    /// <returns>An observable which emits a change set with items not matching the reasons.</returns>
    /// <exception cref="ArgumentNullException">reasons.</exception>
    /// <exception cref="ArgumentException">Must select at least on reason.</exception>
    public static IObservable<IChangeSet<TObject, TKey>> WhereReasonsAreNot<TObject, TKey>(this IObservable<IChangeSet<TObject, TKey>> source, params ChangeReason[] reasons)
        where TObject : notnull
        where TKey : notnull
    {
        if (reasons is null)
        {
            throw new ArgumentNullException(nameof(reasons));
        }

        if (reasons.Length == 0)
        {
            throw new ArgumentException("Must select at least one reason");
        }

        var hashed = new HashSet<ChangeReason>(reasons);

        return source.Select(updates => new ChangeSet<TObject, TKey>(updates.Where(u => !hashed.Contains(u.Reason)))).NotEmpty();
    }

    /// <summary>
    /// Apply a logical Xor operator between the collections.
    /// Items which are only in one of the sources are included in the result.
    /// </summary>
    /// <typeparam name="TObject">The type of the object.</typeparam>
    /// <typeparam name="TKey">The type of the key.</typeparam>
    /// <param name="source">The source.</param>
    /// <param name="others">The others.</param>
    /// <returns>An observable which emits a change set.</returns>
    /// <exception cref="ArgumentNullException">
    /// source
    /// or
    /// others.
    /// </exception>
    public static IObservable<IChangeSet<TObject, TKey>> Xor<TObject, TKey>(this IObservable<IChangeSet<TObject, TKey>> source, params IObservable<IChangeSet<TObject, TKey>>[] others)
        where TObject : notnull
        where TKey : notnull
    {
        if (source is null)
        {
            throw new ArgumentNullException(nameof(source));
        }

        if (others is null || others.Length == 0)
        {
            throw new ArgumentNullException(nameof(others));
        }

        return source.Combine(CombineOperator.Xor, others);
    }

    /// <summary>
    /// Apply a logical Xor operator between the collections.
    /// Items which are only in one of the sources are included in the result.
    /// </summary>
    /// <typeparam name="TObject">The type of the object.</typeparam>
    /// <typeparam name="TKey">The type of the key.</typeparam>
    /// <param name="sources">The source.</param>
    /// <returns>An observable which emits a change set.</returns>
    /// <exception cref="ArgumentNullException">
    /// source
    /// or
    /// others.
    /// </exception>
    public static IObservable<IChangeSet<TObject, TKey>> Xor<TObject, TKey>(this ICollection<IObservable<IChangeSet<TObject, TKey>>> sources)
        where TObject : notnull
        where TKey : notnull
    {
        if (sources is null)
        {
            throw new ArgumentNullException(nameof(sources));
        }

        return sources.Combine(CombineOperator.Xor);
    }

    /// <summary>
    /// Dynamically apply a logical Xor operator between the items in the outer observable list.
    /// Items which are only in one of the sources are included in the result.
    /// </summary>
    /// <typeparam name="TObject">The type of the object.</typeparam>
    /// <typeparam name="TKey">The type of the key.</typeparam>
    /// <param name="sources">The source.</param>
    /// <returns>An observable which emits a change set.</returns>
    public static IObservable<IChangeSet<TObject, TKey>> Xor<TObject, TKey>(this IObservableList<IObservable<IChangeSet<TObject, TKey>>> sources)
        where TObject : notnull
        where TKey : notnull
    {
        if (sources is null)
        {
            throw new ArgumentNullException(nameof(sources));
        }

        return sources.Combine(CombineOperator.Xor);
    }

    /// <summary>
    /// Dynamically apply a logical Xor operator between the items in the outer observable list.
    /// Items which are in any of the sources are included in the result.
    /// </summary>
    /// <typeparam name="TObject">The type of the object.</typeparam>
    /// <typeparam name="TKey">The type of the key.</typeparam>
    /// <param name="sources">The source.</param>
    /// <returns>An observable which emits a change set.</returns>
    public static IObservable<IChangeSet<TObject, TKey>> Xor<TObject, TKey>(this IObservableList<IObservableCache<TObject, TKey>> sources)
        where TObject : notnull
        where TKey : notnull
    {
        if (sources is null)
        {
            throw new ArgumentNullException(nameof(sources));
        }

        return sources.Combine(CombineOperator.Xor);
    }

    /// <summary>
    /// Dynamically apply a logical Xor operator between the items in the outer observable list.
    /// Items which are in any of the sources are included in the result.
    /// </summary>
    /// <typeparam name="TObject">The type of the object.</typeparam>
    /// <typeparam name="TKey">The type of the key.</typeparam>
    /// <param name="sources">The source.</param>
    /// <returns>An observable which emits a change set.</returns>
    public static IObservable<IChangeSet<TObject, TKey>> Xor<TObject, TKey>(this IObservableList<ISourceCache<TObject, TKey>> sources)
        where TObject : notnull
        where TKey : notnull
    {
        if (sources is null)
        {
            throw new ArgumentNullException(nameof(sources));
        }

        return sources.Combine(CombineOperator.Xor);
    }

    /// <summary>
    /// Automatically removes items from the cache after the time specified by
    /// the time selector elapses.
    /// </summary>
    /// <typeparam name="TObject">The type of the object.</typeparam>
    /// <typeparam name="TKey">The type of the key.</typeparam>
    /// <param name="source">The cache.</param>
    /// <param name="timeSelector">The time selector.  Return null if the item should never be removed.</param>
    /// <param name="interval">A polling interval.  Since multiple timer subscriptions can be expensive,
    /// it may be worth setting the interval.
    /// </param>
    /// <param name="scheduler">The scheduler.</param>
    /// <returns>An observable of enumerable of the key values which has been removed.</returns>
    /// <exception cref="ArgumentNullException">source
    /// or
    /// timeSelector.</exception>
    internal static IObservable<IEnumerable<KeyValuePair<TKey, TObject>>> ForExpiry<TObject, TKey>(this IObservable<IChangeSet<TObject, TKey>> source, Func<TObject, TimeSpan?> timeSelector, TimeSpan? interval, IScheduler scheduler)
        where TObject : notnull
        where TKey : notnull => new TimeExpirer<TObject, TKey>(source, timeSelector, interval, scheduler).ForExpiry();

    private static IObservable<IChangeSet<TObject, TKey>> Combine<TObject, TKey>(this IObservableList<IObservableCache<TObject, TKey>> source, CombineOperator type)
        where TObject : notnull
        where TKey : notnull
    {
        if (source is null)
        {
            throw new ArgumentNullException(nameof(source));
        }

        return Observable.Create<IChangeSet<TObject, TKey>>(
            observer =>
            {
                var connections = source.Connect().Transform(x => x.Connect()).AsObservableList();
                var subscriber = connections.Combine(type).SubscribeSafe(observer);
                return new CompositeDisposable(connections, subscriber);
            });
    }

    private static IObservable<IChangeSet<TObject, TKey>> Combine<TObject, TKey>(this IObservableList<ISourceCache<TObject, TKey>> source, CombineOperator type)
        where TObject : notnull
        where TKey : notnull
    {
        if (source is null)
        {
            throw new ArgumentNullException(nameof(source));
        }

        return Observable.Create<IChangeSet<TObject, TKey>>(
            observer =>
            {
                var connections = source.Connect().Transform(x => x.Connect()).AsObservableList();
                var subscriber = connections.Combine(type).SubscribeSafe(observer);
                return new CompositeDisposable(connections, subscriber);
            });
    }

    private static IObservable<IChangeSet<TObject, TKey>> Combine<TObject, TKey>(this IObservableList<IObservable<IChangeSet<TObject, TKey>>> source, CombineOperator type)
        where TObject : notnull
        where TKey : notnull
    {
        if (source is null)
        {
            throw new ArgumentNullException(nameof(source));
        }

        return new DynamicCombiner<TObject, TKey>(source, type).Run();
    }

    private static IObservable<IChangeSet<TObject, TKey>> Combine<TObject, TKey>(this ICollection<IObservable<IChangeSet<TObject, TKey>>> sources, CombineOperator type)
        where TObject : notnull
        where TKey : notnull
    {
        if (sources is null)
        {
            throw new ArgumentNullException(nameof(sources));
        }

        return Observable.Create<IChangeSet<TObject, TKey>>(
            observer =>
            {
                void UpdateAction(IChangeSet<TObject, TKey> updates)
                {
                    try
                    {
                        observer.OnNext(updates);
                    }
                    catch (Exception ex)
                    {
                        observer.OnError(ex);
                    }
                }

                var subscriber = Disposable.Empty;
                try
                {
                    var combiner = new Combiner<TObject, TKey>(type, UpdateAction);
                    subscriber = combiner.Subscribe([.. sources]);
                }
                catch (Exception ex)
                {
                    observer.OnError(ex);
                    observer.OnCompleted();
                }

                return subscriber;
            });
    }

    private static IObservable<IChangeSet<TObject, TKey>> Combine<TObject, TKey>(this IObservable<IChangeSet<TObject, TKey>> source, CombineOperator type, params IObservable<IChangeSet<TObject, TKey>>[] combineTarget)
        where TObject : notnull
        where TKey : notnull
    {
        if (combineTarget is null)
        {
            throw new ArgumentNullException(nameof(combineTarget));
        }

        return Observable.Create<IChangeSet<TObject, TKey>>(
            observer =>
            {
                void UpdateAction(IChangeSet<TObject, TKey> updates)
                {
                    try
                    {
                        observer.OnNext(updates);
                    }
                    catch (Exception ex)
                    {
                        observer.OnError(ex);
                        observer.OnCompleted();
                    }
                }

                var subscriber = Disposable.Empty;
                try
                {
                    var list = combineTarget.ToList();
                    list.Insert(0, source);

                    var combiner = new Combiner<TObject, TKey>(type, UpdateAction);
                    subscriber = combiner.Subscribe([.. list]);
                }
                catch (Exception ex)
                {
                    observer.OnError(ex);
                    observer.OnCompleted();
                }

                return subscriber;
            });
    }

    private static IObservable<Func<TSource, TKey, bool>>? ForForced<TSource, TKey>(this IObservable<Unit>? source)
        where TKey : notnull => source?.Select(
            _ =>
            {
                static bool Transformer(TSource item, TKey key) => true;
                return (Func<TSource, TKey, bool>)Transformer;
            });

    private static IObservable<Func<TSource, TKey, bool>>? ForForced<TSource, TKey>(this IObservable<Func<TSource, bool>>? source)
        where TKey : notnull => source?.Select(
            condition =>
            {
                bool Transformer(TSource item, TKey key) => condition(item);
                return (Func<TSource, TKey, bool>)Transformer;
            });

    private static IObservable<bool> TrueFor<TObject, TKey, TValue>(this IObservable<IChangeSet<TObject, TKey>> source, Func<TObject, IObservable<TValue>> observableSelector, Func<IEnumerable<ObservableWithValue<TObject, TValue>>, bool> collectionMatcher)
        where TObject : notnull
        where TKey : notnull
        where TValue : notnull => new TrueFor<TObject, TKey, TValue>(source, observableSelector, collectionMatcher).Run();
}<|MERGE_RESOLUTION|>--- conflicted
+++ resolved
@@ -595,13 +595,8 @@
     /// <param name="destination">The destination.</param>
     /// <param name="refreshThreshold">The number of changes before a reset notification is triggered.</param>
     /// <returns>An observable which will emit change sets.</returns>
-<<<<<<< HEAD
-    /// <exception cref="ArgumentNullException">source.</exception>
-    public static IObservable<IChangeSet<TObject, TKey>> Bind<TObject, TKey>(this IObservable<IChangeSet<TObject, TKey>> source, IObservableCollection<TObject> destination, int refreshThreshold = 25)
-=======
     /// <exception cref="System.ArgumentNullException">source.</exception>
     public static IObservable<IChangeSet<TObject, TKey>> Bind<TObject, TKey>(this IObservable<IChangeSet<TObject, TKey>> source, IObservableCollection<TObject> destination, int refreshThreshold = BindingOptions.DefaultResetThreshold)
->>>>>>> 3d4543ff
         where TObject : notnull
         where TKey : notnull
     {
@@ -679,13 +674,8 @@
     /// <param name="readOnlyObservableCollection">The resulting read only observable collection.</param>
     /// <param name="options"> The binding options.</param>
     /// <returns>An observable which will emit change sets.</returns>
-<<<<<<< HEAD
-    /// <exception cref="ArgumentNullException">source.</exception>
-    public static IObservable<ISortedChangeSet<TObject, TKey>> Bind<TObject, TKey>(this IObservable<ISortedChangeSet<TObject, TKey>> source, IObservableCollection<TObject> destination)
-=======
     /// <exception cref="System.ArgumentNullException">source.</exception>
     public static IObservable<IChangeSet<TObject, TKey>> Bind<TObject, TKey>(this IObservable<IChangeSet<TObject, TKey>> source, out ReadOnlyObservableCollection<TObject> readOnlyObservableCollection, BindingOptions options)
->>>>>>> 3d4543ff
         where TObject : notnull
         where TKey : notnull
     {
@@ -710,13 +700,8 @@
     /// <param name="useReplaceForUpdates"> Use replace instead of remove / add for updates.  NB: Some platforms to not support replace notifications for binding.</param>
     /// <param name="adaptor">Specify an adaptor to change the algorithm to update the target collection.</param>
     /// <returns>An observable which will emit change sets.</returns>
-<<<<<<< HEAD
-    /// <exception cref="ArgumentNullException">source.</exception>
-    public static IObservable<ISortedChangeSet<TObject, TKey>> Bind<TObject, TKey>(this IObservable<ISortedChangeSet<TObject, TKey>> source, IObservableCollection<TObject> destination, ISortedObservableCollectionAdaptor<TObject, TKey> updater)
-=======
     /// <exception cref="System.ArgumentNullException">source.</exception>
     public static IObservable<IChangeSet<TObject, TKey>> Bind<TObject, TKey>(this IObservable<IChangeSet<TObject, TKey>> source, out ReadOnlyObservableCollection<TObject> readOnlyObservableCollection, int resetThreshold = BindingOptions.DefaultResetThreshold, bool useReplaceForUpdates = BindingOptions.DefaultUseReplaceForUpdates, IObservableCollectionAdaptor<TObject, TKey>? adaptor = null)
->>>>>>> 3d4543ff
         where TObject : notnull
         where TKey : notnull
     {
@@ -751,7 +736,7 @@
     /// <param name="source">The source.</param>
     /// <param name="destination">The destination.</param>
     /// <returns>An observable which will emit change sets.</returns>
-    /// <exception cref="System.ArgumentNullException">source.</exception>
+    /// <exception cref="ArgumentNullException">source.</exception>
     public static IObservable<ISortedChangeSet<TObject, TKey>> Bind<TObject, TKey>(this IObservable<ISortedChangeSet<TObject, TKey>> source, IObservableCollection<TObject> destination)
         where TObject : notnull
         where TKey : notnull
@@ -792,7 +777,7 @@
     /// <param name="destination">The destination.</param>
     /// <param name="updater">The updater.</param>
     /// <returns>An observable which will emit change sets.</returns>
-    /// <exception cref="System.ArgumentNullException">source.</exception>
+    /// <exception cref="ArgumentNullException">source.</exception>
     public static IObservable<ISortedChangeSet<TObject, TKey>> Bind<TObject, TKey>(this IObservable<ISortedChangeSet<TObject, TKey>> source, IObservableCollection<TObject> destination, ISortedObservableCollectionAdaptor<TObject, TKey> updater)
         where TObject : notnull
         where TKey : notnull
@@ -823,13 +808,8 @@
     /// <param name="readOnlyObservableCollection">The resulting read only observable collection.</param>
     /// <param name="options"> The binding options.</param>
     /// <returns>An observable which will emit change sets.</returns>
-<<<<<<< HEAD
-    /// <exception cref="ArgumentNullException">source.</exception>
-    public static IObservable<IChangeSet<TObject, TKey>> Bind<TObject, TKey>(this IObservable<ISortedChangeSet<TObject, TKey>> source, out ReadOnlyObservableCollection<TObject> readOnlyObservableCollection, int resetThreshold = 25, bool useReplaceForUpdates = true, ISortedObservableCollectionAdaptor<TObject, TKey>? adaptor = null)
-=======
     /// <exception cref="System.ArgumentNullException">source.</exception>
     public static IObservable<IChangeSet<TObject, TKey>> Bind<TObject, TKey>(this IObservable<ISortedChangeSet<TObject, TKey>> source, out ReadOnlyObservableCollection<TObject> readOnlyObservableCollection, BindingOptions options)
->>>>>>> 3d4543ff
         where TObject : notnull
         where TKey : notnull
     {
@@ -856,13 +836,8 @@
     /// <param name="useReplaceForUpdates"> Use replace instead of remove / add for updates.  NB: Some platforms to not support replace notifications for binding.</param>
     /// <param name="adaptor">Specify an adaptor to change the algorithm to update the target collection.</param>
     /// <returns>An observable which will emit change sets.</returns>
-<<<<<<< HEAD
-    /// <exception cref="ArgumentNullException">source.</exception>
-    public static IObservable<IChangeSet<TObject, TKey>> Bind<TObject, TKey>(this IObservable<IChangeSet<TObject, TKey>> source, out ReadOnlyObservableCollection<TObject> readOnlyObservableCollection, int resetThreshold = 25, bool useReplaceForUpdates = false, IObservableCollectionAdaptor<TObject, TKey>? adaptor = null)
-=======
     /// <exception cref="System.ArgumentNullException">source.</exception>
     public static IObservable<IChangeSet<TObject, TKey>> Bind<TObject, TKey>(this IObservable<ISortedChangeSet<TObject, TKey>> source, out ReadOnlyObservableCollection<TObject> readOnlyObservableCollection, int resetThreshold = BindingOptions.DefaultResetThreshold, bool useReplaceForUpdates = BindingOptions.DefaultUseReplaceForUpdates, ISortedObservableCollectionAdaptor<TObject, TKey>? adaptor = null)
->>>>>>> 3d4543ff
         where TObject : notnull
         where TKey : notnull
     {
@@ -3989,11 +3964,6 @@
             throw new ArgumentNullException(nameof(refreshAction));
         }
 
-<<<<<<< HEAD
-        return source.Do((IChangeSet<TObject, TKey> changes) =>
-            changes.Where((Change<TObject, TKey> c) =>
-                c.Reason == ChangeReason.Refresh).ForEach((Change<TObject, TKey> c) => refreshAction2(c.Current)));
-=======
         return source.Do(changes =>
         {
             foreach (var change in changes.ToConcreteType())
@@ -4003,7 +3973,6 @@
                 refreshAction2(change.Current);
             }
         });
->>>>>>> 3d4543ff
     }
 
     /// <summary>
