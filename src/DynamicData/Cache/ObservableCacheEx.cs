// Copyright (c) 2011-2023 Roland Pheasant. All rights reserved.
// Roland Pheasant licenses this file to you under the MIT license.
// See the LICENSE file in the project root for full license information.

using System.Collections;
using System.Collections.Generic;
using System.Collections.ObjectModel;
using System.ComponentModel;
using System.Diagnostics.CodeAnalysis;
using System.Linq.Expressions;
using System.Reactive;
using System.Reactive.Concurrency;
using System.Reactive.Disposables;
using System.Reactive.Linq;

using DynamicData.Binding;
using DynamicData.Cache.Internal;
using DynamicData.Kernel;

// ReSharper disable once CheckNamespace
namespace DynamicData;

/// <summary>
/// Extensions for dynamic data.
/// </summary>
[System.Diagnostics.CodeAnalysis.SuppressMessage("Design", "SA1137: Avoid different indentations", Justification = "Deliberate")]
public static class ObservableCacheEx
{
    private const int DefaultSortResetThreshold = 100;

    /// <summary>
    /// Inject side effects into the stream using the specified adaptor.
    /// </summary>
    /// <typeparam name="TObject">The type of the object.</typeparam>
    /// <typeparam name="TKey">The type of the key.</typeparam>
    /// <param name="source">The source.</param>
    /// <param name="adaptor">The adaptor.</param>
    /// <returns>An observable which will emit change sets.</returns>
    /// <exception cref="System.ArgumentNullException">
    /// source
    /// or
    /// destination.
    /// </exception>
    public static IObservable<IChangeSet<TObject, TKey>> Adapt<TObject, TKey>(this IObservable<IChangeSet<TObject, TKey>> source, IChangeSetAdaptor<TObject, TKey> adaptor)
        where TObject : notnull
        where TKey : notnull
    {
        if (source is null)
        {
            throw new ArgumentNullException(nameof(source));
        }

        if (adaptor is null)
        {
            throw new ArgumentNullException(nameof(adaptor));
        }

        return source.Do(adaptor.Adapt);
    }

    /// <summary>
    /// Inject side effects into the stream using the specified sorted adaptor.
    /// </summary>
    /// <typeparam name="TObject">The type of the object.</typeparam>
    /// <typeparam name="TKey">The type of the key.</typeparam>
    /// <param name="source">The source.</param>
    /// <param name="adaptor">The adaptor.</param>
    /// <returns>An observable which will emit change sets.</returns>
    /// <exception cref="System.ArgumentNullException">
    /// source
    /// or
    /// destination.
    /// </exception>
    public static IObservable<IChangeSet<TObject, TKey>> Adapt<TObject, TKey>(this IObservable<ISortedChangeSet<TObject, TKey>> source, ISortedChangeSetAdaptor<TObject, TKey> adaptor)
        where TObject : notnull
        where TKey : notnull
    {
        if (source is null)
        {
            throw new ArgumentNullException(nameof(source));
        }

        if (adaptor is null)
        {
            throw new ArgumentNullException(nameof(adaptor));
        }

        return source.Do(adaptor.Adapt);
    }

    /// <summary>
    /// Adds or updates the cache with the specified item.
    /// </summary>
    /// <typeparam name="TObject">The type of the object.</typeparam>
    /// <typeparam name="TKey">The type of the key.</typeparam>
    /// <param name="source">The source.</param>
    /// <param name="item">The item.</param>
    /// <exception cref="System.ArgumentNullException">source.</exception>
    public static void AddOrUpdate<TObject, TKey>(this ISourceCache<TObject, TKey> source, TObject item)
        where TObject : notnull
        where TKey : notnull
    {
        if (source is null)
        {
            throw new ArgumentNullException(nameof(source));
        }

        source.Edit(updater => updater.AddOrUpdate(item));
    }

    /// <summary>
    /// Adds or updates the cache with the specified item.
    /// </summary>
    /// <typeparam name="TObject">The type of the object.</typeparam>
    /// <typeparam name="TKey">The type of the key.</typeparam>
    /// <param name="source">The source.</param>
    /// <param name="item">The item.</param>
    /// <param name="equalityComparer">The equality comparer used to determine whether a new item is the same as an existing cached item.</param>
    /// <exception cref="System.ArgumentNullException">source.</exception>
    public static void AddOrUpdate<TObject, TKey>(this ISourceCache<TObject, TKey> source, TObject item, IEqualityComparer<TObject> equalityComparer)
        where TObject : notnull
        where TKey : notnull
    {
        if (source is null)
        {
            throw new ArgumentNullException(nameof(source));
        }

        source.Edit(updater => updater.AddOrUpdate(item, equalityComparer));
    }

    /// <summary>
    /// <summary>
    /// Adds or updates the cache with the specified items.
    /// </summary>
    /// </summary>
    /// <typeparam name="TObject">The type of the object.</typeparam>
    /// <typeparam name="TKey">The type of the key.</typeparam>
    /// <param name="source">The source.</param>
    /// <param name="items">The items.</param>
    /// <exception cref="System.ArgumentNullException">source.</exception>
    public static void AddOrUpdate<TObject, TKey>(this ISourceCache<TObject, TKey> source, IEnumerable<TObject> items)
        where TObject : notnull
        where TKey : notnull
    {
        if (source is null)
        {
            throw new ArgumentNullException(nameof(source));
        }

        source.Edit(updater => updater.AddOrUpdate(items));
    }

    /// <summary>
    /// <summary>
    /// Adds or updates the cache with the specified items.
    /// </summary>
    /// </summary>
    /// <typeparam name="TObject">The type of the object.</typeparam>
    /// <typeparam name="TKey">The type of the key.</typeparam>
    /// <param name="source">The source.</param>
    /// <param name="items">The items.</param>
    /// <param name="equalityComparer">The equality comparer used to determine whether a new item is the same as an existing cached item.</param>
    /// <exception cref="System.ArgumentNullException">source.</exception>
    public static void AddOrUpdate<TObject, TKey>(this ISourceCache<TObject, TKey> source, IEnumerable<TObject> items, IEqualityComparer<TObject> equalityComparer)
        where TObject : notnull
        where TKey : notnull
    {
        if (source is null)
        {
            throw new ArgumentNullException(nameof(source));
        }

        source.Edit(updater => updater.AddOrUpdate(items, equalityComparer));
    }

    /// <summary>
    /// Adds or updates the cache with the specified item / key pair.
    /// </summary>
    /// <typeparam name="TObject">The type of the object.</typeparam>
    /// <typeparam name="TKey">The type of the key.</typeparam>
    /// <param name="source">The source cache.</param>
    /// <param name="item">The item to add or update.</param>
    /// <param name="key">The key to add or update.</param>
    /// <exception cref="System.ArgumentNullException">source.</exception>
    public static void AddOrUpdate<TObject, TKey>(this IIntermediateCache<TObject, TKey> source, TObject item, TKey key)
        where TObject : notnull
        where TKey : notnull
    {
        if (source is null)
        {
            throw new ArgumentNullException(nameof(source));
        }

        if (item is null)
        {
            throw new ArgumentNullException(nameof(item));
        }

        source.Edit(updater => updater.AddOrUpdate(item, key));
    }

    /// <summary>
    /// Applied a logical And operator between the collections i.e items which are in all of the
    /// sources are included.
    /// </summary>
    /// <typeparam name="TObject">The type of the object.</typeparam>
    /// <typeparam name="TKey">The type of the key.</typeparam>
    /// <param name="source">The source.</param>
    /// <param name="others">The others.</param>
    /// <returns>An observable which emits change sets.</returns>
    /// <exception cref="System.ArgumentNullException">source or others.</exception>
    public static IObservable<IChangeSet<TObject, TKey>> And<TObject, TKey>(this IObservable<IChangeSet<TObject, TKey>> source, params IObservable<IChangeSet<TObject, TKey>>[] others)
        where TObject : notnull
        where TKey : notnull
    {
        if (source is null)
        {
            throw new ArgumentNullException(nameof(source));
        }

        if (others is null || others.Length == 0)
        {
            throw new ArgumentNullException(nameof(others));
        }

        return source.Combine(CombineOperator.And, others);
    }

    /// <summary>
    /// Applied a logical And operator between the collections i.e items which are in all of the sources are included.
    /// </summary>
    /// <typeparam name="TObject">The type of the object.</typeparam>
    /// <typeparam name="TKey">The type of the key.</typeparam>
    /// <param name="sources">The source.</param>
    /// <returns>An observable which emits change sets.</returns>
    /// <exception cref="System.ArgumentNullException">
    /// source
    /// or
    /// others.
    /// </exception>
    public static IObservable<IChangeSet<TObject, TKey>> And<TObject, TKey>(this ICollection<IObservable<IChangeSet<TObject, TKey>>> sources)
        where TObject : notnull
        where TKey : notnull
    {
        if (sources is null)
        {
            throw new ArgumentNullException(nameof(sources));
        }

        return sources.Combine(CombineOperator.And);
    }

    /// <summary>
    /// Dynamically apply a logical And operator between the items in the outer observable list.
    /// Items which are in all of the sources are included in the result.
    /// </summary>
    /// <typeparam name="TObject">The type of the object.</typeparam>
    /// <typeparam name="TKey">The type of the key.</typeparam>
    /// <param name="sources">The source.</param>
    /// <returns>An observable which emits change sets.</returns>
    public static IObservable<IChangeSet<TObject, TKey>> And<TObject, TKey>(this IObservableList<IObservable<IChangeSet<TObject, TKey>>> sources)
        where TObject : notnull
        where TKey : notnull
    {
        if (sources is null)
        {
            throw new ArgumentNullException(nameof(sources));
        }

        return sources.Combine(CombineOperator.And);
    }

    /// <summary>
    /// Dynamically apply a logical And operator between the items in the outer observable list.
    /// Items which are in all of the sources are included in the result.
    /// </summary>
    /// <typeparam name="TObject">The type of the object.</typeparam>
    /// <typeparam name="TKey">The type of the key.</typeparam>
    /// <param name="sources">The source.</param>
    /// <returns>An observable which emits change sets.</returns>
    public static IObservable<IChangeSet<TObject, TKey>> And<TObject, TKey>(this IObservableList<IObservableCache<TObject, TKey>> sources)
        where TObject : notnull
        where TKey : notnull
    {
        if (sources is null)
        {
            throw new ArgumentNullException(nameof(sources));
        }

        return sources.Combine(CombineOperator.And);
    }

    /// <summary>
    /// Dynamically apply a logical And operator between the items in the outer observable list.
    /// Items which are in all of the sources are included in the result.
    /// </summary>
    /// <typeparam name="TObject">The type of the object.</typeparam>
    /// <typeparam name="TKey">The type of the key.</typeparam>
    /// <param name="sources">The source.</param>
    /// <returns>An observable which emits change sets.</returns>
    public static IObservable<IChangeSet<TObject, TKey>> And<TObject, TKey>(this IObservableList<ISourceCache<TObject, TKey>> sources)
        where TObject : notnull
        where TKey : notnull
    {
        if (sources is null)
        {
            throw new ArgumentNullException(nameof(sources));
        }

        return sources.Combine(CombineOperator.And);
    }

    /// <summary>
    /// Converts the source to an read only observable cache.
    /// </summary>
    /// <typeparam name="TObject">The type of the object.</typeparam>
    /// <typeparam name="TKey">The type of the key.</typeparam>
    /// <param name="source">The source.</param>
    /// <returns>An observable cache.</returns>
    /// <exception cref="System.ArgumentNullException">source.</exception>
    public static IObservableCache<TObject, TKey> AsObservableCache<TObject, TKey>(this IObservableCache<TObject, TKey> source)
        where TObject : notnull
        where TKey : notnull
    {
        if (source is null)
        {
            throw new ArgumentNullException(nameof(source));
        }

        return new AnonymousObservableCache<TObject, TKey>(source);
    }

    /// <summary>
    /// Converts the source to a readonly observable cache.
    /// </summary>
    /// <typeparam name="TObject">The type of the object.</typeparam>
    /// <typeparam name="TKey">The type of the key.</typeparam>
    /// <param name="source">The source.</param>
    /// <param name="applyLocking">if set to <c>true</c> all methods are synchronised. There is no need to apply locking when the consumer can be sure the read / write operations are already synchronised.</param>
    /// <returns>An observable cache.</returns>
    /// <exception cref="System.ArgumentNullException">source.</exception>
    public static IObservableCache<TObject, TKey> AsObservableCache<TObject, TKey>(this IObservable<IChangeSet<TObject, TKey>> source, bool applyLocking = true)
        where TObject : notnull
        where TKey : notnull
    {
        if (source is null)
        {
            throw new ArgumentNullException(nameof(source));
        }

        if (applyLocking)
        {
            return new AnonymousObservableCache<TObject, TKey>(source);
        }

        return new LockFreeObservableCache<TObject, TKey>(source);
    }

    /// <summary>
    /// Automatically refresh downstream operators when any properties change.
    /// </summary>
    /// <typeparam name="TObject">The object of the change set.</typeparam>
    /// <typeparam name="TKey">The key of the change set.</typeparam>
    /// <param name="source">The source observable.</param>
    /// <param name="changeSetBuffer">Batch up changes by specifying the buffer. This greatly increases performance when many elements have successive property changes.</param>
    /// <param name="propertyChangeThrottle">When observing on multiple property changes, apply a throttle to prevent excessive refresh invocations.</param>
    /// <param name="scheduler">The scheduler.</param>
    /// <returns>An observable change set with additional refresh changes.</returns>
    public static IObservable<IChangeSet<TObject, TKey>> AutoRefresh<TObject, TKey>(this IObservable<IChangeSet<TObject, TKey>> source, TimeSpan? changeSetBuffer = null, TimeSpan? propertyChangeThrottle = null, IScheduler? scheduler = null)
        where TObject : INotifyPropertyChanged
        where TKey : notnull
    {
        if (source is null)
        {
            throw new ArgumentNullException(nameof(source));
        }

        return source.AutoRefreshOnObservable(
            (t, _) =>
            {
                if (propertyChangeThrottle is null)
                {
                    return t.WhenAnyPropertyChanged();
                }

                return t.WhenAnyPropertyChanged().Throttle(propertyChangeThrottle.Value, scheduler ?? Scheduler.Default);
            },
            changeSetBuffer,
            scheduler);
    }

    /// <summary>
    /// Automatically refresh downstream operators when properties change.
    /// </summary>
    /// <typeparam name="TObject">The object of the change set.</typeparam>
    /// <typeparam name="TKey">The key of the change set.</typeparam>
    /// <typeparam name="TProperty">The type of the property.</typeparam>
    /// <param name="source">The source observable.</param>
    /// <param name="propertyAccessor">Specify a property to observe changes. When it changes a Refresh is invoked.</param>
    /// <param name="changeSetBuffer">Batch up changes by specifying the buffer. This greatly increases performance when many elements have successive property changes.</param>
    /// <param name="propertyChangeThrottle">When observing on multiple property changes, apply a throttle to prevent excessive refresh invocations.</param>
    /// <param name="scheduler">The scheduler.</param>
    /// <returns>An observable change set with additional refresh changes.</returns>
    public static IObservable<IChangeSet<TObject, TKey>> AutoRefresh<TObject, TKey, TProperty>(this IObservable<IChangeSet<TObject, TKey>> source, Expression<Func<TObject, TProperty>> propertyAccessor, TimeSpan? changeSetBuffer = null, TimeSpan? propertyChangeThrottle = null, IScheduler? scheduler = null)
        where TObject : INotifyPropertyChanged
        where TKey : notnull
    {
        if (source is null)
        {
            throw new ArgumentNullException(nameof(source));
        }

        return source.AutoRefreshOnObservable(
            (t, _) =>
            {
                if (propertyChangeThrottle is null)
                {
                    return t.WhenPropertyChanged(propertyAccessor, false);
                }

                return t.WhenPropertyChanged(propertyAccessor, false).Throttle(propertyChangeThrottle.Value, scheduler ?? Scheduler.Default);
            },
            changeSetBuffer,
            scheduler);
    }

    /// <summary>
    /// Automatically refresh downstream operator. The refresh is triggered when the observable receives a notification.
    /// </summary>
    /// <typeparam name="TObject">The object of the change set.</typeparam>
    /// <typeparam name="TKey">The key of the change set.</typeparam>
    /// <typeparam name="TAny">The type of evaluation.</typeparam>
    /// <param name="source">The source observable change set.</param>
    /// <param name="reevaluator">An observable which acts on items within the collection and produces a value when the item should be refreshed.</param>
    /// <param name="changeSetBuffer">Batch up changes by specifying the buffer. This greatly increases performance when many elements require a refresh.</param>
    /// <param name="scheduler">The scheduler.</param>
    /// <returns>An observable change set with additional refresh changes.</returns>
    public static IObservable<IChangeSet<TObject, TKey>> AutoRefreshOnObservable<TObject, TKey, TAny>(this IObservable<IChangeSet<TObject, TKey>> source, Func<TObject, IObservable<TAny>> reevaluator, TimeSpan? changeSetBuffer = null, IScheduler? scheduler = null)
        where TObject : notnull
        where TKey : notnull
    {
        return source.AutoRefreshOnObservable((t, _) => reevaluator(t), changeSetBuffer, scheduler);
    }

    /// <summary>
    /// Automatically refresh downstream operator. The refresh is triggered when the observable receives a notification.
    /// </summary>
    /// <typeparam name="TObject">The object of the change set.</typeparam>
    /// <typeparam name="TKey">The key of the change set.</typeparam>
    /// <typeparam name="TAny">The type of evaluation.</typeparam>
    /// <param name="source">The source observable change set.</param>
    /// <param name="reevaluator">An observable which acts on items within the collection and produces a value when the item should be refreshed.</param>
    /// <param name="changeSetBuffer">Batch up changes by specifying the buffer. This greatly increases performance when many elements require a refresh.</param>
    /// <param name="scheduler">The scheduler.</param>
    /// <returns>An observable change set with additional refresh changes.</returns>
    public static IObservable<IChangeSet<TObject, TKey>> AutoRefreshOnObservable<TObject, TKey, TAny>(this IObservable<IChangeSet<TObject, TKey>> source, Func<TObject, TKey, IObservable<TAny>> reevaluator, TimeSpan? changeSetBuffer = null, IScheduler? scheduler = null)
        where TObject : notnull
        where TKey : notnull
    {
        if (source is null)
        {
            throw new ArgumentNullException(nameof(source));
        }

        if (reevaluator is null)
        {
            throw new ArgumentNullException(nameof(reevaluator));
        }

        return new AutoRefresh<TObject, TKey, TAny>(source, reevaluator, changeSetBuffer, scheduler).Run();
    }

    /// <summary>
    /// Batches the updates for the specified time period.
    /// </summary>
    /// <typeparam name="TObject">The type of the object.</typeparam>
    /// <typeparam name="TKey">The type of the key.</typeparam>
    /// <param name="source">The source.</param>
    /// <param name="timeSpan">The time span.</param>
    /// <param name="scheduler">The scheduler.</param>
    /// <returns>An observable which emits change sets.</returns>
    /// <exception cref="System.ArgumentNullException">source
    /// or
    /// scheduler.</exception>
    public static IObservable<IChangeSet<TObject, TKey>> Batch<TObject, TKey>(this IObservable<IChangeSet<TObject, TKey>> source, TimeSpan timeSpan, IScheduler? scheduler = null)
        where TObject : notnull
        where TKey : notnull
    {
        if (source is null)
        {
            throw new ArgumentNullException(nameof(source));
        }

        return source.Buffer(timeSpan, scheduler ?? Scheduler.Default).FlattenBufferResult();
    }

    /// <summary>
    /// Batches the underlying updates if a pause signal (i.e when the buffer selector return true) has been received.
    /// When a resume signal has been received the batched updates will  be fired.
    /// </summary>
    /// <typeparam name="TObject">The type of the object.</typeparam>
    /// <typeparam name="TKey">The type of the key.</typeparam>
    /// <param name="source">The source.</param>
    /// <param name="pauseIfTrueSelector">When true, observable begins to buffer and when false, window closes and buffered result if notified.</param>
    /// <param name="scheduler">The scheduler.</param>
    /// <returns>An observable which emits change sets.</returns>
    /// <exception cref="System.ArgumentNullException">source.</exception>
    public static IObservable<IChangeSet<TObject, TKey>> BatchIf<TObject, TKey>(this IObservable<IChangeSet<TObject, TKey>> source, IObservable<bool> pauseIfTrueSelector, IScheduler? scheduler = null)
        where TObject : notnull
        where TKey : notnull
    {
        return BatchIf(source, pauseIfTrueSelector, false, scheduler);
    }

    /// <summary>
    /// Batches the underlying updates if a pause signal (i.e when the buffer selector return true) has been received.
    /// When a resume signal has been received the batched updates will  be fired.
    /// </summary>
    /// <typeparam name="TObject">The type of the object.</typeparam>
    /// <typeparam name="TKey">The type of the key.</typeparam>
    /// <param name="source">The source.</param>
    /// <param name="pauseIfTrueSelector">When true, observable begins to buffer and when false, window closes and buffered result if notified.</param>
    /// <param name="initialPauseState">if set to <c>true</c> [initial pause state].</param>
    /// <param name="scheduler">The scheduler.</param>
    /// <returns>An observable which emits change sets.</returns>
    /// <exception cref="System.ArgumentNullException">source.</exception>
    public static IObservable<IChangeSet<TObject, TKey>> BatchIf<TObject, TKey>(this IObservable<IChangeSet<TObject, TKey>> source, IObservable<bool> pauseIfTrueSelector, bool initialPauseState = false, IScheduler? scheduler = null)
        where TObject : notnull
        where TKey : notnull
    {
        return new BatchIf<TObject, TKey>(source, pauseIfTrueSelector, null, initialPauseState, scheduler: scheduler).Run();
    }

    /// <summary>
    /// Batches the underlying updates if a pause signal (i.e when the buffer selector return true) has been received.
    /// When a resume signal has been received the batched updates will  be fired.
    /// </summary>
    /// <typeparam name="TObject">The type of the object.</typeparam>
    /// <typeparam name="TKey">The type of the key.</typeparam>
    /// <param name="source">The source.</param>
    /// <param name="pauseIfTrueSelector">When true, observable begins to buffer and when false, window closes and buffered result if notified.</param>
    /// <param name="timeOut">Specify a time to ensure the buffer window does not stay open for too long. On completion buffering will cease.</param>
    /// <param name="scheduler">The scheduler.</param>
    /// <returns>An observable which emits change sets.</returns>
    /// <exception cref="System.ArgumentNullException">source.</exception>
    public static IObservable<IChangeSet<TObject, TKey>> BatchIf<TObject, TKey>(this IObservable<IChangeSet<TObject, TKey>> source, IObservable<bool> pauseIfTrueSelector, TimeSpan? timeOut = null, IScheduler? scheduler = null)
        where TObject : notnull
        where TKey : notnull
    {
        return BatchIf(source, pauseIfTrueSelector, false, timeOut, scheduler);
    }

    /// <summary>
    /// Batches the underlying updates if a pause signal (i.e when the buffer selector return true) has been received.
    /// When a resume signal has been received the batched updates will  be fired.
    /// </summary>
    /// <typeparam name="TObject">The type of the object.</typeparam>
    /// <typeparam name="TKey">The type of the key.</typeparam>
    /// <param name="source">The source.</param>
    /// <param name="pauseIfTrueSelector">When true, observable begins to buffer and when false, window closes and buffered result if notified.</param>
    /// <param name="initialPauseState">if set to <c>true</c> [initial pause state].</param>
    /// <param name="timeOut">Specify a time to ensure the buffer window does not stay open for too long. On completion buffering will cease.</param>
    /// <param name="scheduler">The scheduler.</param>
    /// <returns>An observable which emits change sets.</returns>
    /// <exception cref="System.ArgumentNullException">source.</exception>
    public static IObservable<IChangeSet<TObject, TKey>> BatchIf<TObject, TKey>(this IObservable<IChangeSet<TObject, TKey>> source, IObservable<bool> pauseIfTrueSelector, bool initialPauseState = false, TimeSpan? timeOut = null, IScheduler? scheduler = null)
        where TObject : notnull
        where TKey : notnull
    {
        if (source is null)
        {
            throw new ArgumentNullException(nameof(source));
        }

        if (pauseIfTrueSelector is null)
        {
            throw new ArgumentNullException(nameof(pauseIfTrueSelector));
        }

        return new BatchIf<TObject, TKey>(source, pauseIfTrueSelector, timeOut, initialPauseState, scheduler: scheduler).Run();
    }

    /// <summary>
    /// Batches the underlying updates if a pause signal (i.e when the buffer selector return true) has been received.
    /// When a resume signal has been received the batched updates will  be fired.
    /// </summary>
    /// <typeparam name="TObject">The type of the object.</typeparam>
    /// <typeparam name="TKey">The type of the key.</typeparam>
    /// <param name="source">The source.</param>
    /// <param name="pauseIfTrueSelector">When true, observable begins to buffer and when false, window closes and buffered result if notified.</param>
    /// <param name="initialPauseState">if set to <c>true</c> [initial pause state].</param>
    /// <param name="timer">Specify a time observable. The buffer will be emptied each time the timer produces a value and when it completes. On completion buffering will cease.</param>
    /// <param name="scheduler">The scheduler.</param>
    /// <returns>An observable which emits change sets.</returns>
    /// <exception cref="System.ArgumentNullException">source.</exception>
    public static IObservable<IChangeSet<TObject, TKey>> BatchIf<TObject, TKey>(this IObservable<IChangeSet<TObject, TKey>> source, IObservable<bool> pauseIfTrueSelector, bool initialPauseState = false, IObservable<Unit>? timer = null, IScheduler? scheduler = null)
        where TObject : notnull
        where TKey : notnull
    {
        return new BatchIf<TObject, TKey>(source, pauseIfTrueSelector, null, initialPauseState, timer, scheduler).Run();
    }

    /// <summary>
    ///  Binds the results to the specified observable collection using the default update algorithm.
    /// </summary>
    /// <typeparam name="TObject">The type of the object.</typeparam>
    /// <typeparam name="TKey">The type of the key.</typeparam>
    /// <param name="source">The source.</param>
    /// <param name="destination">The destination.</param>
    /// <param name="refreshThreshold">The number of changes before a reset notification is triggered.</param>
    /// <returns>An observable which will emit change sets.</returns>
    /// <exception cref="System.ArgumentNullException">source.</exception>
    public static IObservable<IChangeSet<TObject, TKey>> Bind<TObject, TKey>(this IObservable<IChangeSet<TObject, TKey>> source, IObservableCollection<TObject> destination, int refreshThreshold = 25)
        where TObject : notnull
        where TKey : notnull
    {
        if (source is null)
        {
            throw new ArgumentNullException(nameof(source));
        }

        if (destination is null)
        {
            throw new ArgumentNullException(nameof(destination));
        }

        return source.Bind(destination, new ObservableCollectionAdaptor<TObject, TKey>(refreshThreshold));
    }

    /// <summary>
    /// Binds the results to the specified binding collection using the specified update algorithm.
    /// </summary>
    /// <typeparam name="TObject">The type of the object.</typeparam>
    /// <typeparam name="TKey">The type of the key.</typeparam>
    /// <param name="source">The source.</param>
    /// <param name="destination">The destination.</param>
    /// <param name="updater">The updater.</param>
    /// <returns>An observable which will emit change sets.</returns>
    /// <exception cref="System.ArgumentNullException">source.</exception>
    public static IObservable<IChangeSet<TObject, TKey>> Bind<TObject, TKey>(this IObservable<IChangeSet<TObject, TKey>> source, IObservableCollection<TObject> destination, IObservableCollectionAdaptor<TObject, TKey> updater)
        where TObject : notnull
        where TKey : notnull
    {
        if (source is null)
        {
            throw new ArgumentNullException(nameof(source));
        }

        if (destination is null)
        {
            throw new ArgumentNullException(nameof(destination));
        }

        if (updater is null)
        {
            throw new ArgumentNullException(nameof(updater));
        }

        return Observable.Create<IChangeSet<TObject, TKey>>(
            observer =>
            {
                var locker = new object();
                return source.Synchronize(locker).Select(
                    changes =>
                    {
                        updater.Adapt(changes, destination);
                        return changes;
                    }).SubscribeSafe(observer);
            });
    }

    /// <summary>
    ///  Binds the results to the specified observable collection using the default update algorithm.
    /// </summary>
    /// <typeparam name="TObject">The type of the object.</typeparam>
    /// <typeparam name="TKey">The type of the key.</typeparam>
    /// <param name="source">The source.</param>
    /// <param name="destination">The destination.</param>
    /// <returns>An observable which will emit change sets.</returns>
    /// <exception cref="System.ArgumentNullException">source.</exception>
    public static IObservable<ISortedChangeSet<TObject, TKey>> Bind<TObject, TKey>(this IObservable<ISortedChangeSet<TObject, TKey>> source, IObservableCollection<TObject> destination)
        where TObject : notnull
        where TKey : notnull
    {
        if (source is null)
        {
            throw new ArgumentNullException(nameof(source));
        }

        if (destination is null)
        {
            throw new ArgumentNullException(nameof(destination));
        }

        var updater = new SortedObservableCollectionAdaptor<TObject, TKey>();
        return source.Bind(destination, updater);
    }

    /// <summary>
    /// Binds the results to the specified binding collection using the specified update algorithm.
    /// </summary>
    /// <typeparam name="TObject">The type of the object.</typeparam>
    /// <typeparam name="TKey">The type of the key.</typeparam>
    /// <param name="source">The source.</param>
    /// <param name="destination">The destination.</param>
    /// <param name="updater">The updater.</param>
    /// <returns>An observable which will emit change sets.</returns>
    /// <exception cref="System.ArgumentNullException">source.</exception>
    public static IObservable<ISortedChangeSet<TObject, TKey>> Bind<TObject, TKey>(this IObservable<ISortedChangeSet<TObject, TKey>> source, IObservableCollection<TObject> destination, ISortedObservableCollectionAdaptor<TObject, TKey> updater)
        where TObject : notnull
        where TKey : notnull
    {
        if (source is null)
        {
            throw new ArgumentNullException(nameof(source));
        }

        if (destination is null)
        {
            throw new ArgumentNullException(nameof(destination));
        }

        if (updater is null)
        {
            throw new ArgumentNullException(nameof(updater));
        }

        return Observable.Create<ISortedChangeSet<TObject, TKey>>(
            observer =>
            {
                var locker = new object();
                return source.Synchronize(locker).Select(
                    changes =>
                    {
                        updater.Adapt(changes, destination);
                        return changes;
                    }).SubscribeSafe(observer);
            });
    }

    /// <summary>
    /// Binds the results to the specified readonly observable collection using the default update algorithm.
    /// </summary>
    /// <typeparam name="TObject">The type of the object.</typeparam>
    /// <typeparam name="TKey">The type of the key.</typeparam>
    /// <param name="source">The source.</param>
    /// <param name="readOnlyObservableCollection">The resulting read only observable collection.</param>
    /// <param name="resetThreshold">The number of changes before a reset event is called on the observable collection.</param>
    /// <param name="useReplaceForUpdates"> Use replace instead of remove / add for updates.  NB: Some platforms to not support replace notifications for binding.</param>
    /// <param name="adaptor">Specify an adaptor to change the algorithm to update the target collection.</param>
    /// <returns>An observable which will emit change sets.</returns>
    /// <exception cref="System.ArgumentNullException">source.</exception>
    public static IObservable<IChangeSet<TObject, TKey>> Bind<TObject, TKey>(this IObservable<ISortedChangeSet<TObject, TKey>> source, out ReadOnlyObservableCollection<TObject> readOnlyObservableCollection, int resetThreshold = 25, bool useReplaceForUpdates = true, ISortedObservableCollectionAdaptor<TObject, TKey>? adaptor = null)
        where TObject : notnull
        where TKey : notnull
    {
        if (source is null)
        {
            throw new ArgumentNullException(nameof(source));
        }

        var target = new ObservableCollectionExtended<TObject>();
        var result = new ReadOnlyObservableCollection<TObject>(target);
        var updater = adaptor ?? new SortedObservableCollectionAdaptor<TObject, TKey>(resetThreshold, useReplaceForUpdates);
        readOnlyObservableCollection = result;
        return source.Bind(target, updater);
    }

    /// <summary>
    /// Binds the results to the specified readonly observable collection using the default update algorithm.
    /// </summary>
    /// <typeparam name="TObject">The type of the object.</typeparam>
    /// <typeparam name="TKey">The type of the key.</typeparam>
    /// <param name="source">The source.</param>
    /// <param name="readOnlyObservableCollection">The resulting read only observable collection.</param>
    /// <param name="resetThreshold">The number of changes before a reset notification is triggered.</param>
    /// <param name="useReplaceForUpdates"> Use replace instead of remove / add for updates.  NB: Some platforms to not support replace notifications for binding.</param>
    /// <param name="adaptor">Specify an adaptor to change the algorithm to update the target collection.</param>
    /// <returns>An observable which will emit change sets.</returns>
    /// <exception cref="System.ArgumentNullException">source.</exception>
    public static IObservable<IChangeSet<TObject, TKey>> Bind<TObject, TKey>(this IObservable<IChangeSet<TObject, TKey>> source, out ReadOnlyObservableCollection<TObject> readOnlyObservableCollection, int resetThreshold = 25, bool useReplaceForUpdates = false, IObservableCollectionAdaptor<TObject, TKey>? adaptor = null)
        where TObject : notnull
        where TKey : notnull
    {
        if (source is null)
        {
            throw new ArgumentNullException(nameof(source));
        }

        var target = new ObservableCollectionExtended<TObject>();
        var result = new ReadOnlyObservableCollection<TObject>(target);
        var updater = adaptor ?? new ObservableCollectionAdaptor<TObject, TKey>(resetThreshold, useReplaceForUpdates);
        readOnlyObservableCollection = result;
        return source.Bind(target, updater);
    }

#if SUPPORTS_BINDINGLIST

    /// <summary>
    /// Binds a clone of the observable change set to the target observable collection.
    /// </summary>
    /// <typeparam name="TObject">The object type.</typeparam>
    /// <typeparam name="TKey">The key type.</typeparam>
    /// <param name="source">The source.</param>
    /// <param name="bindingList">The target binding list.</param>
    /// <param name="resetThreshold">The reset threshold.</param>
    /// <returns>An observable which will emit change sets.</returns>
    /// <exception cref="System.ArgumentNullException">
    /// source
    /// or
    /// targetCollection.
    /// </exception>
    public static IObservable<IChangeSet<TObject, TKey>> Bind<TObject, TKey>(this IObservable<IChangeSet<TObject, TKey>> source, BindingList<TObject> bindingList, int resetThreshold = 25)
        where TObject : notnull
        where TKey : notnull
    {
        if (source is null)
        {
            throw new ArgumentNullException(nameof(source));
        }

        if (bindingList is null)
        {
            throw new ArgumentNullException(nameof(bindingList));
        }

        return source.Adapt(new BindingListAdaptor<TObject, TKey>(bindingList, resetThreshold));
    }

#endif

#if SUPPORTS_BINDINGLIST

    /// <summary>
    /// Binds a clone of the observable change set to the target observable collection.
    /// </summary>
    /// <typeparam name="TObject">The object type.</typeparam>
    /// <typeparam name="TKey">The key type.</typeparam>
    /// <param name="source">The source.</param>
    /// <param name="bindingList">The target binding list.</param>
    /// <param name="resetThreshold">The reset threshold.</param>
    /// <returns>An observable which will emit change sets.</returns>
    /// <exception cref="System.ArgumentNullException">
    /// source
    /// or
    /// targetCollection.
    /// </exception>
    public static IObservable<IChangeSet<TObject, TKey>> Bind<TObject, TKey>(this IObservable<ISortedChangeSet<TObject, TKey>> source, BindingList<TObject> bindingList, int resetThreshold = 25)
        where TObject : notnull
        where TKey : notnull
    {
        if (source is null)
        {
            throw new ArgumentNullException(nameof(source));
        }

        if (bindingList is null)
        {
            throw new ArgumentNullException(nameof(bindingList));
        }

        return source.Adapt(new SortedBindingListAdaptor<TObject, TKey>(bindingList, resetThreshold));
    }

#endif

    /// <summary>
    /// Buffers changes for an initial period only. After the period has elapsed, not further buffering occurs.
    /// </summary>
    /// <typeparam name="TObject">The object type.</typeparam>
    /// <typeparam name="TKey">The type of the key.</typeparam>
    /// <param name="source">The source change set.</param>
    /// <param name="initialBuffer">The period to buffer, measure from the time that the first item arrives.</param>
    /// <param name="scheduler">The scheduler to buffer on.</param>
    /// <returns>An observable which emits change sets.</returns>
    public static IObservable<IChangeSet<TObject, TKey>> BufferInitial<TObject, TKey>(this IObservable<IChangeSet<TObject, TKey>> source, TimeSpan initialBuffer, IScheduler? scheduler = null)
        where TObject : notnull
        where TKey : notnull
    {
        return source.DeferUntilLoaded().Publish(
            shared =>
            {
                var initial = shared.Buffer(initialBuffer, scheduler ?? Scheduler.Default).FlattenBufferResult().Take(1);

                return initial.Concat(shared);
            });
    }

    /// <summary>
    /// Cast the object to the specified type.
    /// Alas, I had to add the converter due to type inference issues.
    /// </summary>
    /// <typeparam name="TSource">The type of the object.</typeparam>
    /// <typeparam name="TKey">The type of the key.</typeparam>
    /// <typeparam name="TDestination">The type of the destination.</typeparam>
    /// <param name="source">The source.</param>
    /// <param name="converter">The conversion factory.</param>
    /// <returns>An observable which emits change sets.</returns>
    public static IObservable<IChangeSet<TDestination, TKey>> Cast<TSource, TKey, TDestination>(this IObservable<IChangeSet<TSource, TKey>> source, Func<TSource, TDestination> converter)
        where TSource : notnull
        where TKey : notnull
        where TDestination : notnull
    {
        if (source is null)
        {
            throw new ArgumentNullException(nameof(source));
        }

        return new Cast<TSource, TKey, TDestination>(source, converter).Run();
    }

    /// <summary>
    /// Changes the primary key.
    /// </summary>
    /// <typeparam name="TObject">The type of the object.</typeparam>
    /// <typeparam name="TSourceKey">The type of the source key.</typeparam>
    /// <typeparam name="TDestinationKey">The type of the destination key.</typeparam>
    /// <param name="source">The source.</param>
    /// <param name="keySelector">The key selector eg. (item) => newKey.</param>
    /// <returns>An observable which emits change sets.</returns>
    public static IObservable<IChangeSet<TObject, TDestinationKey>> ChangeKey<TObject, TSourceKey, TDestinationKey>(this IObservable<IChangeSet<TObject, TSourceKey>> source, Func<TObject, TDestinationKey> keySelector)
        where TObject : notnull
        where TSourceKey : notnull
        where TDestinationKey : notnull
    {
        if (source is null)
        {
            throw new ArgumentNullException(nameof(source));
        }

        if (keySelector is null)
        {
            throw new ArgumentNullException(nameof(keySelector));
        }

        return source.Select(
            updates =>
            {
                var changed = updates.Select(u => new Change<TObject, TDestinationKey>(u.Reason, keySelector(u.Current), u.Current, u.Previous));
                return new ChangeSet<TObject, TDestinationKey>(changed);
            });
    }

    /// <summary>
    /// Changes the primary key.
    /// </summary>
    /// <typeparam name="TObject">The type of the object.</typeparam>
    /// <typeparam name="TSourceKey">The type of the source key.</typeparam>
    /// <typeparam name="TDestinationKey">The type of the destination key.</typeparam>
    /// <param name="source">The source.</param>
    /// <param name="keySelector">The key selector eg. (key, item) => newKey.</param>
    /// <returns>An observable which emits change sets.</returns>
    /// <exception cref="System.ArgumentNullException">source.</exception>
    public static IObservable<IChangeSet<TObject, TDestinationKey>> ChangeKey<TObject, TSourceKey, TDestinationKey>(this IObservable<IChangeSet<TObject, TSourceKey>> source, Func<TSourceKey, TObject, TDestinationKey> keySelector)
        where TObject : notnull
        where TSourceKey : notnull
        where TDestinationKey : notnull
    {
        if (source is null)
        {
            throw new ArgumentNullException(nameof(source));
        }

        if (keySelector is null)
        {
            throw new ArgumentNullException(nameof(keySelector));
        }

        return source.Select(
            updates =>
            {
                var changed = updates.Select(u => new Change<TObject, TDestinationKey>(u.Reason, keySelector(u.Key, u.Current), u.Current, u.Previous));
                return new ChangeSet<TObject, TDestinationKey>(changed);
            });
    }

    /// <summary>
    /// Clears all data.
    /// </summary>
    /// <typeparam name="TObject">The type of the object.</typeparam>
    /// <typeparam name="TKey">The type of the key.</typeparam>
    /// <param name="source">The source.</param>
    /// <exception cref="System.ArgumentNullException">source.</exception>
    public static void Clear<TObject, TKey>(this ISourceCache<TObject, TKey> source)
        where TObject : notnull
        where TKey : notnull
    {
        if (source is null)
        {
            throw new ArgumentNullException(nameof(source));
        }

        source.Edit(updater => updater.Clear());
    }

    /// <summary>
    /// Clears all items from the cache.
    /// </summary>
    /// <typeparam name="TObject">The type of the object.</typeparam>
    /// <typeparam name="TKey">The type of the key.</typeparam>
    /// <param name="source">The source.</param>
    /// <exception cref="System.ArgumentNullException">source.</exception>
    public static void Clear<TObject, TKey>(this IIntermediateCache<TObject, TKey> source)
        where TObject : notnull
        where TKey : notnull
    {
        if (source is null)
        {
            throw new ArgumentNullException(nameof(source));
        }

        source.Edit(updater => updater.Clear());
    }

    /// <summary>
    /// Clears all data.
    /// </summary>
    /// <typeparam name="TObject">The type of the object.</typeparam>
    /// <typeparam name="TKey">The type of the key.</typeparam>
    /// <param name="source">The source.</param>
    /// <exception cref="System.ArgumentNullException">source.</exception>
    public static void Clear<TObject, TKey>(this LockFreeObservableCache<TObject, TKey> source)
        where TObject : notnull
        where TKey : notnull
    {
        if (source is null)
        {
            throw new ArgumentNullException(nameof(source));
        }

        source.Edit(updater => updater.Clear());
    }

    /// <summary>
    /// Clones the changes  into the specified collection.
    /// </summary>
    /// <typeparam name="TObject">The type of the object.</typeparam>
    /// <typeparam name="TKey">The type of the key.</typeparam>
    /// <param name="source">The source.</param>
    /// <param name="target">The target.</param>
    /// <returns>An observable which emits change sets.</returns>
    public static IObservable<IChangeSet<TObject, TKey>> Clone<TObject, TKey>(this IObservable<IChangeSet<TObject, TKey>> source, ICollection<TObject> target)
        where TObject : notnull
        where TKey : notnull
    {
        if (source is null)
        {
            throw new ArgumentNullException(nameof(source));
        }

        if (target is null)
        {
            throw new ArgumentNullException(nameof(target));
        }

        return source.Do(
            changes =>
            {
                foreach (var item in changes)
                {
                    switch (item.Reason)
                    {
                        case ChangeReason.Add:
                            {
                                target.Add(item.Current);
                            }

                            break;

                        case ChangeReason.Update:
                            {
                                target.Remove(item.Previous.Value);
                                target.Add(item.Current);
                            }

                            break;

                        case ChangeReason.Remove:
                            target.Remove(item.Current);
                            break;
                    }
                }
            });
    }

    /// <summary>
    /// Convert the object using the specified conversion function.
    /// This is a lighter equivalent of Transform and is designed to be used with non-disposable objects.
    /// </summary>
    /// <typeparam name="TObject">The type of the object.</typeparam>
    /// <typeparam name="TKey">The type of the key.</typeparam>
    /// <typeparam name="TDestination">The type of the destination.</typeparam>
    /// <param name="source">The source.</param>
    /// <param name="conversionFactory">The conversion factory.</param>
    /// <returns>An observable which emits change sets.</returns>
    [Obsolete("This was an experiment that did not work. Use Transform instead")]
    public static IObservable<IChangeSet<TDestination, TKey>> Convert<TObject, TKey, TDestination>(this IObservable<IChangeSet<TObject, TKey>> source, Func<TObject, TDestination> conversionFactory)
        where TObject : notnull
        where TKey : notnull
        where TDestination : notnull
    {
        if (source is null)
        {
            throw new ArgumentNullException(nameof(source));
        }

        if (conversionFactory is null)
        {
            throw new ArgumentNullException(nameof(conversionFactory));
        }

        return source.Select(
            changes =>
            {
                var transformed = changes.Select(change => new Change<TDestination, TKey>(change.Reason, change.Key, conversionFactory(change.Current), change.Previous.Convert(conversionFactory), change.CurrentIndex, change.PreviousIndex));
                return new ChangeSet<TDestination, TKey>(transformed);
            });
    }

    /// <summary>
    /// Defer the subscription until the stream has been inflated with data.
    /// </summary>
    /// <typeparam name="TObject">The type of the object.</typeparam>
    /// <typeparam name="TKey">The type of the key.</typeparam>
    /// <param name="source">The source.</param>
    /// <returns>An observable which emits change sets.</returns>
    public static IObservable<IChangeSet<TObject, TKey>> DeferUntilLoaded<TObject, TKey>(this IObservable<IChangeSet<TObject, TKey>> source)
        where TObject : notnull
        where TKey : notnull
    {
        if (source is null)
        {
            throw new ArgumentNullException(nameof(source));
        }

        return new DeferUntilLoaded<TObject, TKey>(source).Run();
    }

    /// <summary>
    /// Defer the subscription until the stream has been inflated with data.
    /// </summary>
    /// <typeparam name="TObject">The type of the object.</typeparam>
    /// <typeparam name="TKey">The type of the key.</typeparam>
    /// <param name="source">The source.</param>
    /// <returns>An observable which emits change sets.</returns>
    public static IObservable<IChangeSet<TObject, TKey>> DeferUntilLoaded<TObject, TKey>(this IObservableCache<TObject, TKey> source)
        where TObject : notnull
        where TKey : notnull
    {
        if (source is null)
        {
            throw new ArgumentNullException(nameof(source));
        }

        return new DeferUntilLoaded<TObject, TKey>(source).Run();
    }

    /// <summary>
    /// Disposes each item when no longer required.
    ///
    /// Individual items are disposed when removed or replaced. All items
    /// are disposed when the stream is disposed.
    /// </summary>
    /// <typeparam name="TObject">The type of the object.</typeparam>
    /// <typeparam name="TKey">The type of the key.</typeparam>
    /// <param name="source">The source.</param>
    /// <returns>A continuation of the original stream.</returns>
    /// <exception cref="System.ArgumentNullException">source.</exception>
    public static IObservable<IChangeSet<TObject, TKey>> DisposeMany<TObject, TKey>(this IObservable<IChangeSet<TObject, TKey>> source)
        where TObject : notnull
        where TKey : notnull
    {
        if (source is null)
        {
            throw new ArgumentNullException(nameof(source));
        }

        return new DisposeMany<TObject, TKey>(
            source,
            t =>
            {
                var d = t as IDisposable;
                d?.Dispose();
            }).Run();
    }

    /// <summary>
    ///     Selects distinct values from the source.
    /// </summary>
    /// <typeparam name="TObject">The type object from which the distinct values are selected.</typeparam>
    /// <typeparam name="TKey">The type of the key.</typeparam>
    /// <typeparam name="TValue">The type of the value.</typeparam>
    /// <param name="source">The source.</param>
    /// <param name="valueSelector">The value selector.</param>
    /// <returns>An observable which will emit distinct change sets.</returns>
    /// <remarks>
    /// Due to it's nature only adds or removes can be returned.
    /// </remarks>
    /// <exception cref="System.ArgumentNullException">source.</exception>
    public static IObservable<IDistinctChangeSet<TValue>> DistinctValues<TObject, TKey, TValue>(this IObservable<IChangeSet<TObject, TKey>> source, Func<TObject, TValue> valueSelector)
        where TObject : notnull
        where TKey : notnull
        where TValue : notnull
    {
        if (source is null)
        {
            throw new ArgumentNullException(nameof(source));
        }

        if (valueSelector is null)
        {
            throw new ArgumentNullException(nameof(valueSelector));
        }

        return Observable.Create<IDistinctChangeSet<TValue>>(observer => new DistinctCalculator<TObject, TKey, TValue>(source, valueSelector).Run().SubscribeSafe(observer));
    }

    /// <summary>
    /// Loads the cache with the specified items in an optimised manner i.e. calculates the differences between the old and new items
    ///  in the list and amends only the differences.
    /// </summary>
    /// <typeparam name="TObject">The type of the object.</typeparam>
    /// <typeparam name="TKey">The type of the key.</typeparam>
    /// <param name="source">The source.</param>
    /// <param name="allItems">The items to add, update or delete.</param>
    /// <param name="equalityComparer">The equality comparer used to determine whether a new item is the same as an existing cached item.</param>
    /// <exception cref="System.ArgumentNullException">source.</exception>
    public static void EditDiff<TObject, TKey>(this ISourceCache<TObject, TKey> source, IEnumerable<TObject> allItems, IEqualityComparer<TObject> equalityComparer)
        where TObject : notnull
        where TKey : notnull
    {
        if (source is null)
        {
            throw new ArgumentNullException(nameof(source));
        }

        if (allItems is null)
        {
            throw new ArgumentNullException(nameof(allItems));
        }

        if (equalityComparer is null)
        {
            throw new ArgumentNullException(nameof(equalityComparer));
        }

        source.EditDiff(allItems, equalityComparer.Equals);
    }

    /// <summary>
    /// Loads the cache with the specified items in an optimised manner i.e. calculates the differences between the old and new items
    ///  in the list and amends only the differences.
    /// </summary>
    /// <typeparam name="TObject">The type of the object.</typeparam>
    /// <typeparam name="TKey">The type of the key.</typeparam>
    /// <param name="source">The source.</param>
    /// <param name="allItems">The items to compare and add, update or delete.</param>
    /// <param name="areItemsEqual">Expression to determine whether an item's value is equal to the old value (current, previous) => current.Version == previous.Version.</param>
    /// <exception cref="System.ArgumentNullException">source.</exception>
    public static void EditDiff<TObject, TKey>(this ISourceCache<TObject, TKey> source, IEnumerable<TObject> allItems, Func<TObject, TObject, bool> areItemsEqual)
        where TObject : notnull
        where TKey : notnull
    {
        if (source is null)
        {
            throw new ArgumentNullException(nameof(source));
        }

        if (allItems is null)
        {
            throw new ArgumentNullException(nameof(allItems));
        }

        if (areItemsEqual is null)
        {
            throw new ArgumentNullException(nameof(areItemsEqual));
        }

        var editDiff = new EditDiff<TObject, TKey>(source, areItemsEqual);
        editDiff.Edit(allItems);
    }

    /// <summary>
<<<<<<< HEAD
    /// Converts an Observable Optional to an Observable ChangeSet that adds/removes/updates as the optional changes.
=======
    /// Converts an Observable of Enumerable to an Observable ChangeSet that updates when the enumerables changes.  Counterpart operator to <see cref="ToCollection{TObject, TKey}(IObservable{IChangeSet{TObject, TKey}})"/>.
>>>>>>> cfa4ec13
    /// </summary>
    /// <typeparam name="TObject">The type of the object.</typeparam>
    /// <typeparam name="TKey">The type of the key.</typeparam>
    /// <param name="source">The source.</param>
    /// <param name="keySelector">Key Selection Function for the ChangeSet.</param>
    /// <param name="equalityComparer">Optional <see cref="IEqualityComparer{T}"/> instance to use for comparing values.</param>
<<<<<<< HEAD
    /// <returns>An observable changeset.</returns>
    /// <exception cref="System.ArgumentNullException">source.</exception>
    public static IObservable<IChangeSet<TObject, TKey>> EditDiff<TObject, TKey>(this IObservable<Optional<TObject>> source, Func<TObject, TKey> keySelector, IEqualityComparer<TObject>? equalityComparer = null)
=======
    /// <returns>An observable cache.</returns>
    /// <exception cref="System.ArgumentNullException">source.</exception>
    public static IObservable<IChangeSet<TObject, TKey>> EditDiff<TObject, TKey>(this IObservable<IEnumerable<TObject>> source, Func<TObject, TKey> keySelector, IEqualityComparer<TObject>? equalityComparer = null)
>>>>>>> cfa4ec13
        where TObject : notnull
        where TKey : notnull
    {
        if (source is null)
        {
            throw new ArgumentNullException(nameof(source));
        }

        if (keySelector is null)
        {
            throw new ArgumentNullException(nameof(keySelector));
        }

<<<<<<< HEAD
        return new EditDiffChangeSetOptional<TObject, TKey>(source, keySelector, equalityComparer).Run();
=======
        return new EditDiffChangeSet<TObject, TKey>(source, keySelector, equalityComparer).Run();
>>>>>>> cfa4ec13
    }

    /// <summary>
    /// Signal observers to re-evaluate the specified item.
    /// </summary>
    /// <typeparam name="TObject">The type of the object.</typeparam>
    /// <typeparam name="TKey">The type of the key.</typeparam>
    /// <param name="source">The source.</param>
    /// <param name="item">The item.</param>
    /// <exception cref="System.ArgumentNullException">source.</exception>
    [Obsolete(Constants.EvaluateIsDead)]
    public static void Evaluate<TObject, TKey>(this ISourceCache<TObject, TKey> source, TObject item)
        where TObject : notnull
        where TKey : notnull
    {
        if (source is null)
        {
            throw new ArgumentNullException(nameof(source));
        }

        source.Edit(updater => updater.Refresh(item));
    }

    /// <summary>
    /// Signal observers to re-evaluate the specified items.
    /// </summary>
    /// <typeparam name="TObject">The type of the object.</typeparam>
    /// <typeparam name="TKey">The type of the key.</typeparam>
    /// <param name="source">The source.</param>
    /// <param name="items">The items.</param>
    /// <exception cref="System.ArgumentNullException">source.</exception>
    [Obsolete(Constants.EvaluateIsDead)]
    public static void Evaluate<TObject, TKey>(this ISourceCache<TObject, TKey> source, IEnumerable<TObject> items)
        where TObject : notnull
        where TKey : notnull
    {
        if (source is null)
        {
            throw new ArgumentNullException(nameof(source));
        }

        source.Edit(updater => updater.Refresh(items));
    }

    /// <summary>
    /// Signal observers to re-evaluate the all items.
    /// </summary>
    /// <typeparam name="TObject">The type of the object.</typeparam>
    /// <typeparam name="TKey">The type of the key.</typeparam>
    /// <param name="source">The source.</param>
    /// <exception cref="System.ArgumentNullException">source.</exception>
    [Obsolete(Constants.EvaluateIsDead)]
    public static void Evaluate<TObject, TKey>(this ISourceCache<TObject, TKey> source)
        where TObject : notnull
        where TKey : notnull
    {
        if (source is null)
        {
            throw new ArgumentNullException(nameof(source));
        }

        source.Edit(updater => updater.Refresh());
    }

    /// <summary>
    /// Dynamically apply a logical Except operator between the collections
    /// Items from the first collection in the outer list are included unless contained in any of the other lists.
    /// </summary>
    /// <typeparam name="TObject">The type of the object.</typeparam>
    /// <typeparam name="TKey">The type of the key.</typeparam>
    /// <param name="source">The source.</param>
    /// <param name="others">The others.</param>
    /// <returns>An observable which emits change sets.</returns>
    /// <exception cref="System.ArgumentNullException">
    /// source
    /// or
    /// others.
    /// </exception>
    public static IObservable<IChangeSet<TObject, TKey>> Except<TObject, TKey>(this IObservable<IChangeSet<TObject, TKey>> source, params IObservable<IChangeSet<TObject, TKey>>[] others)
        where TObject : notnull
        where TKey : notnull
    {
        if (source is null)
        {
            throw new ArgumentNullException(nameof(source));
        }

        if (others is null || others.Length == 0)
        {
            throw new ArgumentNullException(nameof(others));
        }

        return source.Combine(CombineOperator.Except, others);
    }

    /// <summary>
    /// Dynamically apply a logical Except operator between the collections
    /// Items from the first collection in the outer list are included unless contained in any of the other lists.
    /// </summary>
    /// <typeparam name="TObject">The type of the object.</typeparam>
    /// <typeparam name="TKey">The type of the key.</typeparam>
    /// <param name="sources">The sources.</param>
    /// <returns>An observable which emits change sets.</returns>
    /// <exception cref="System.ArgumentNullException">
    /// source
    /// or
    /// others.
    /// </exception>
    public static IObservable<IChangeSet<TObject, TKey>> Except<TObject, TKey>(this ICollection<IObservable<IChangeSet<TObject, TKey>>> sources)
        where TObject : notnull
        where TKey : notnull
    {
        if (sources is null)
        {
            throw new ArgumentNullException(nameof(sources));
        }

        return sources.Combine(CombineOperator.Except);
    }

    /// <summary>
    /// Dynamically apply a logical Except operator between the collections
    /// Items from the first collection in the outer list are included unless contained in any of the other lists.
    /// </summary>
    /// <typeparam name="TObject">The type of the object.</typeparam>
    /// <typeparam name="TKey">The type of the key.</typeparam>
    /// <param name="sources">The source.</param>
    /// <returns>An observable which emits change sets.</returns>
    public static IObservable<IChangeSet<TObject, TKey>> Except<TObject, TKey>(this IObservableList<IObservable<IChangeSet<TObject, TKey>>> sources)
        where TObject : notnull
        where TKey : notnull
    {
        if (sources is null)
        {
            throw new ArgumentNullException(nameof(sources));
        }

        return sources.Combine(CombineOperator.Except);
    }

    /// <summary>
    /// Dynamically apply a logical Except operator between the items in the outer observable list.
    /// Items which are in any of the sources are included in the result.
    /// </summary>
    /// <typeparam name="TObject">The type of the object.</typeparam>
    /// <typeparam name="TKey">The type of the key.</typeparam>
    /// <param name="sources">The source.</param>
    /// <returns>An observable which emits change sets.</returns>
    public static IObservable<IChangeSet<TObject, TKey>> Except<TObject, TKey>(this IObservableList<IObservableCache<TObject, TKey>> sources)
        where TObject : notnull
        where TKey : notnull
    {
        if (sources is null)
        {
            throw new ArgumentNullException(nameof(sources));
        }

        return sources.Combine(CombineOperator.Except);
    }

    /// <summary>
    /// Dynamically apply a logical Except operator between the items in the outer observable list.
    /// Items which are in any of the sources are included in the result.
    /// </summary>
    /// <typeparam name="TObject">The type of the object.</typeparam>
    /// <typeparam name="TKey">The type of the key.</typeparam>
    /// <param name="sources">The source.</param>
    /// <returns>An observable which emits change sets.</returns>
    public static IObservable<IChangeSet<TObject, TKey>> Except<TObject, TKey>(this IObservableList<ISourceCache<TObject, TKey>> sources)
        where TObject : notnull
        where TKey : notnull
    {
        if (sources is null)
        {
            throw new ArgumentNullException(nameof(sources));
        }

        return sources.Combine(CombineOperator.Except);
    }

    /// <summary>
    /// Automatically removes items from the stream after the time specified by
    /// the timeSelector elapses.  Return null if the item should never be removed.
    /// </summary>
    /// <typeparam name="TObject">The type of the object.</typeparam>
    /// <typeparam name="TKey">The type of the key.</typeparam>
    /// <param name="source">The source.</param>
    /// <param name="timeSelector">The time selector.</param>
    /// <returns>An observable which emits change sets.</returns>
    /// <exception cref="System.ArgumentNullException">
    /// source
    /// or
    /// timeSelector.
    /// </exception>
    public static IObservable<IChangeSet<TObject, TKey>> ExpireAfter<TObject, TKey>(this IObservable<IChangeSet<TObject, TKey>> source, Func<TObject, TimeSpan?> timeSelector)
        where TObject : notnull
        where TKey : notnull
    {
        return ExpireAfter(source, timeSelector, Scheduler.Default);
    }

    /// <summary>
    /// Automatically removes items from the stream after the time specified by
    /// the timeSelector elapses.  Return null if the item should never be removed.
    /// </summary>
    /// <typeparam name="TObject">The type of the object.</typeparam>
    /// <typeparam name="TKey">The type of the key.</typeparam>
    /// <param name="source">The source.</param>
    /// <param name="timeSelector">The time selector.</param>
    /// <param name="scheduler">The scheduler.</param>
    /// <returns>An observable which emits change sets.</returns>
    /// <exception cref="System.ArgumentNullException">
    /// source
    /// or
    /// timeSelector.
    /// </exception>
    public static IObservable<IChangeSet<TObject, TKey>> ExpireAfter<TObject, TKey>(this IObservable<IChangeSet<TObject, TKey>> source, Func<TObject, TimeSpan?> timeSelector, IScheduler scheduler)
        where TObject : notnull
        where TKey : notnull
    {
        if (source is null)
        {
            throw new ArgumentNullException(nameof(source));
        }

        if (timeSelector is null)
        {
            throw new ArgumentNullException(nameof(timeSelector));
        }

        return source.ExpireAfter(timeSelector, null, scheduler);
    }

    /// <summary>
    /// Automatically removes items from the stream on the next poll after the time specified by
    /// the time selector elapses.
    /// </summary>
    /// <typeparam name="TObject">The type of the object.</typeparam>
    /// <typeparam name="TKey">The type of the key.</typeparam>
    /// <param name="source">The cache.</param>
    /// <param name="timeSelector">The time selector.  Return null if the item should never be removed.</param>
    /// <param name="pollingInterval">The polling interval.  if this value is specified,  items are expired on an interval.
    /// This will result in a loss of accuracy of the time which the item is expired but is less computationally expensive.
    /// </param>
    /// <returns>An observable of enumerable of the key values which has been removed.</returns>
    /// <exception cref="System.ArgumentNullException">source
    /// or
    /// timeSelector.</exception>
    public static IObservable<IChangeSet<TObject, TKey>> ExpireAfter<TObject, TKey>(this IObservable<IChangeSet<TObject, TKey>> source, Func<TObject, TimeSpan?> timeSelector, TimeSpan? pollingInterval)
        where TObject : notnull
        where TKey : notnull
    {
        return ExpireAfter(source, timeSelector, pollingInterval, Scheduler.Default);
    }

    /// <summary>
    /// Automatically removes items from the stream on the next poll after the time specified by
    /// the time selector elapses.
    /// </summary>
    /// <typeparam name="TObject">The type of the object.</typeparam>
    /// <typeparam name="TKey">The type of the key.</typeparam>
    /// <param name="source">The cache.</param>
    /// <param name="timeSelector">The time selector.  Return null if the item should never be removed.</param>
    /// <param name="pollingInterval">The polling interval.  if this value is specified,  items are expired on an interval.
    /// This will result in a loss of accuracy of the time which the item is expired but is less computationally expensive.
    /// </param>
    /// <param name="scheduler">The scheduler.</param>
    /// <returns>An observable of enumerable of the key values which has been removed.</returns>
    /// <exception cref="System.ArgumentNullException">source
    /// or
    /// timeSelector.</exception>
    public static IObservable<IChangeSet<TObject, TKey>> ExpireAfter<TObject, TKey>(this IObservable<IChangeSet<TObject, TKey>> source, Func<TObject, TimeSpan?> timeSelector, TimeSpan? pollingInterval, IScheduler scheduler)
        where TObject : notnull
        where TKey : notnull
    {
        if (source is null)
        {
            throw new ArgumentNullException(nameof(source));
        }

        if (timeSelector is null)
        {
            throw new ArgumentNullException(nameof(timeSelector));
        }

        return new TimeExpirer<TObject, TKey>(source, timeSelector, pollingInterval, scheduler).ExpireAfter();
    }

    /// <summary>
    /// Automatically removes items from the cache after the time specified by
    /// the time selector elapses.
    /// </summary>
    /// <typeparam name="TObject">The type of the object.</typeparam>
    /// <typeparam name="TKey">The type of the key.</typeparam>
    /// <param name="source">The cache.</param>
    /// <param name="timeSelector">The time selector.  Return null if the item should never be removed.</param>
    /// <param name="scheduler">The scheduler to perform the work on.</param>
    /// <returns>An observable of enumerable of the key values which has been removed.</returns>
    /// <exception cref="System.ArgumentNullException">source
    /// or
    /// timeSelector.</exception>
    public static IObservable<IEnumerable<KeyValuePair<TKey, TObject>>> ExpireAfter<TObject, TKey>(this ISourceCache<TObject, TKey> source, Func<TObject, TimeSpan?> timeSelector, IScheduler? scheduler = null)
        where TObject : notnull
        where TKey : notnull
    {
        return source.ExpireAfter(timeSelector, null, scheduler);
    }

    /// <summary>
    /// Automatically removes items from the cache after the time specified by
    /// the time selector elapses.
    /// </summary>
    /// <typeparam name="TObject">The type of the object.</typeparam>
    /// <typeparam name="TKey">The type of the key.</typeparam>
    /// <param name="source">The cache.</param>
    /// <param name="timeSelector">The time selector.  Return null if the item should never be removed.</param>
    /// <param name="interval">A polling interval.  Since multiple timer subscriptions can be expensive,
    /// it may be worth setting the interval .
    /// </param>
    /// <returns>An observable of enumerable of the key values which has been removed.</returns>
    /// <exception cref="System.ArgumentNullException">source
    /// or
    /// timeSelector.</exception>
    public static IObservable<IEnumerable<KeyValuePair<TKey, TObject>>> ExpireAfter<TObject, TKey>(this ISourceCache<TObject, TKey> source, Func<TObject, TimeSpan?> timeSelector, TimeSpan? interval = null)
        where TObject : notnull
        where TKey : notnull
    {
        return ExpireAfter(source, timeSelector, interval, Scheduler.Default);
    }

    /// <summary>
    /// Ensures there are no duplicated keys in the observable changeset.
    /// </summary>
    /// <param name="source"> The source change set.</param>
    /// <typeparam name="TObject">The type of the object.</typeparam>
    /// <typeparam name="TKey">The type of the key.</typeparam>
    /// <returns>A changeset which guarantees a key is only present at most once in the changeset.</returns>
    public static IObservable<IChangeSet<TObject, TKey>> EnsureUniqueKeys<TObject, TKey>(this IObservable<IChangeSet<TObject, TKey>> source)
        where TObject : notnull
        where TKey : notnull
    {
        if (source == null)
        {
            throw new ArgumentNullException(nameof(source));
        }

        return new UniquenessEnforcer<TObject, TKey>(source).Run();
    }

    /// <summary>
    /// Automatically removes items from the cache after the time specified by
    /// the time selector elapses.
    /// </summary>
    /// <typeparam name="TObject">The type of the object.</typeparam>
    /// <typeparam name="TKey">The type of the key.</typeparam>
    /// <param name="source">The cache.</param>
    /// <param name="timeSelector">The time selector.  Return null if the item should never be removed.</param>
    /// <param name="pollingInterval">A polling interval.  Since multiple timer subscriptions can be expensive,
    /// it may be worth setting the interval.
    /// </param>
    /// <param name="scheduler">The scheduler.</param>
    /// <returns>An observable of enumerable of the key values which has been removed.</returns>
    /// <exception cref="System.ArgumentNullException">source
    /// or
    /// timeSelector.</exception>
    [SuppressMessage("Design", "CA1031:Do not catch general exception types", Justification = "Deliberate capture.")]
    public static IObservable<IEnumerable<KeyValuePair<TKey, TObject>>> ExpireAfter<TObject, TKey>(this ISourceCache<TObject, TKey> source, Func<TObject, TimeSpan?> timeSelector, TimeSpan? pollingInterval, IScheduler? scheduler)
        where TObject : notnull
        where TKey : notnull
    {
        if (source is null)
        {
            throw new ArgumentNullException(nameof(source));
        }

        if (timeSelector is null)
        {
            throw new ArgumentNullException(nameof(timeSelector));
        }

        scheduler ??= Scheduler.Default;

        return Observable.Create<IEnumerable<KeyValuePair<TKey, TObject>>>(
            observer =>
            {
                return source.Connect().ForExpiry(timeSelector, pollingInterval, scheduler).Finally(observer.OnCompleted).Subscribe(
                    toRemove =>
                    {
                        try
                        {
                            // remove from cache and notify which items have been auto removed
                            var keyValuePairs = toRemove as KeyValuePair<TKey, TObject>[] ?? toRemove.AsArray();
                            if (keyValuePairs.Length == 0)
                            {
                                return;
                            }

                            source.Remove(keyValuePairs.Select(kv => kv.Key));
                            observer.OnNext(keyValuePairs);
                        }
                        catch (Exception ex)
                        {
                            observer.OnError(ex);
                        }
                    });
            });
    }

    /// <summary>
    /// Filters the specified source.
    /// </summary>
    /// <typeparam name="TObject">The type of the object.</typeparam>
    /// <typeparam name="TKey">The type of the key.</typeparam>
    /// <param name="source">The source.</param>
    /// <param name="filter">The filter.</param>
    /// <param name="suppressEmptyChangeSets">By default empty changeset notifications are suppressed for performance reasons.  Set to false to publish empty changesets.  Doing so can be useful for monitoring loading status.</param>
    /// <returns>An observable which emits change sets.</returns>
    public static IObservable<IChangeSet<TObject, TKey>> Filter<TObject, TKey>(this IObservable<IChangeSet<TObject, TKey>> source, Func<TObject, bool> filter, bool suppressEmptyChangeSets = true)
        where TObject : notnull
        where TKey : notnull
    {
        if (source is null) throw new ArgumentNullException(nameof(source));

        return new StaticFilter<TObject, TKey>(source, filter, suppressEmptyChangeSets).Run();
    }

    /// <summary>
    /// Creates a filtered stream which can be dynamically filtered.
    /// </summary>
    /// <typeparam name="TObject">The type of the object.</typeparam>
    /// <typeparam name="TKey">The type of the key.</typeparam>
    /// <param name="source">The source.</param>
    /// <param name="predicateChanged">Observable to change the underlying predicate.</param>
    /// <param name="suppressEmptyChangeSets">By default empty changeset notifications are suppressed for performance reasons.  Set to false to publish empty changesets.  Doing so can be useful for monitoring loading status.</param>
    /// <returns>An observable which emits change sets.</returns>
    public static IObservable<IChangeSet<TObject, TKey>> Filter<TObject, TKey>(this IObservable<IChangeSet<TObject, TKey>> source, IObservable<Func<TObject, bool>> predicateChanged, bool suppressEmptyChangeSets = true)
        where TObject : notnull
        where TKey : notnull
    {
        if (source is null) throw new ArgumentNullException(nameof(source));
        if (predicateChanged is null) throw new ArgumentNullException(nameof(predicateChanged));

        return source.Filter(predicateChanged, Observable.Empty<Unit>(), suppressEmptyChangeSets);
    }

    /// <summary>
    /// Creates a filtered stream which can be dynamically filtered.
    /// </summary>
    /// <typeparam name="TObject">The type of the object.</typeparam>
    /// <typeparam name="TKey">The type of the key.</typeparam>
    /// <param name="source">The source.</param>
    /// <param name="reapplyFilter">Observable to re-evaluate whether the filter still matches items. Use when filtering on mutable values.</param>
    /// <param name="suppressEmptyChangeSets">By default empty changeset notifications are suppressed for performance reasons.  Set to false to publish empty changesets.  Doing so can be useful for monitoring loading status.</param>
    /// <returns>An observable which emits change sets.</returns>
    public static IObservable<IChangeSet<TObject, TKey>> Filter<TObject, TKey>(this IObservable<IChangeSet<TObject, TKey>> source, IObservable<Unit> reapplyFilter, bool suppressEmptyChangeSets = true)
        where TObject : notnull
        where TKey : notnull
    {
        if (source is null) throw new ArgumentNullException(nameof(source));
        if (reapplyFilter is null) throw new ArgumentNullException(nameof(reapplyFilter));

        return source.Filter(Observable.Empty<Func<TObject, bool>>(), reapplyFilter, suppressEmptyChangeSets);
    }

    /// <summary>
    /// Creates a filtered stream which can be dynamically filtered.
    /// </summary>
    /// <typeparam name="TObject">The type of the object.</typeparam>
    /// <typeparam name="TKey">The type of the key.</typeparam>
    /// <param name="source">The source.</param>
    /// <param name="predicateChanged">Observable to change the underlying predicate.</param>
    /// <param name="reapplyFilter">Observable to re-evaluate whether the filter still matches items. Use when filtering on mutable values.</param>
    /// <param name="suppressEmptyChangeSets">By default empty changeset notifications are suppressed for performance reasons.  Set to false to publish empty changesets.  Doing so can be useful for monitoring loading status.</param>
    /// <returns>An observable which emits change sets.</returns>
    public static IObservable<IChangeSet<TObject, TKey>> Filter<TObject, TKey>(this IObservable<IChangeSet<TObject, TKey>> source, IObservable<Func<TObject, bool>> predicateChanged, IObservable<Unit> reapplyFilter, bool suppressEmptyChangeSets = true)
        where TObject : notnull
        where TKey : notnull
    {
        if (source is null) throw new ArgumentNullException(nameof(source));
        if (predicateChanged is null) throw new ArgumentNullException(nameof(predicateChanged));
        if (reapplyFilter is null) throw new ArgumentNullException(nameof(reapplyFilter));

        return new DynamicFilter<TObject, TKey>(source, predicateChanged, reapplyFilter, suppressEmptyChangeSets).Run();
    }

    /// <summary>
    /// Filters source on the specified property using the specified predicate.
    /// The filter will automatically reapply when a property changes.
    /// When there are likely to be a large number of property changes specify a throttle to improve performance.
    /// </summary>
    /// <typeparam name="TObject">The type of the object.</typeparam>
    /// <typeparam name="TKey">The type of the key.</typeparam>
    /// <typeparam name="TProperty">The type of the property.</typeparam>
    /// <param name="source">The source.</param>
    /// <param name="propertySelector">The property selector. When the property changes a the filter specified will be re-evaluated.</param>
    /// <param name="predicate">A predicate based on the object which contains the changed property.</param>
    /// <param name="propertyChangedThrottle">The property changed throttle.</param>
    /// <param name="scheduler">The scheduler used when throttling.</param>
    /// <returns>An observable which emits change sets.</returns>
    [Obsolete("Use AutoRefresh(), followed by Filter() instead")]
    public static IObservable<IChangeSet<TObject, TKey>> FilterOnProperty<TObject, TKey, TProperty>(this IObservable<IChangeSet<TObject, TKey>> source, Expression<Func<TObject, TProperty>> propertySelector, Func<TObject, bool> predicate, TimeSpan? propertyChangedThrottle = null, IScheduler? scheduler = null)
        where TObject : INotifyPropertyChanged
        where TKey : notnull
    {
        if (source is null)
        {
            throw new ArgumentNullException(nameof(source));
        }

        if (propertySelector is null)
        {
            throw new ArgumentNullException(nameof(propertySelector));
        }

        if (predicate is null)
        {
            throw new ArgumentNullException(nameof(predicate));
        }

        return new FilterOnProperty<TObject, TKey, TProperty>(source, propertySelector, predicate, propertyChangedThrottle, scheduler).Run();
    }

    /// <summary>
    /// Ensure that finally is always called. Thanks to Lee Campbell for this.
    /// </summary>
    /// <typeparam name="T">The type contained within the observables.</typeparam>
    /// <param name="source">The source.</param>
    /// <param name="finallyAction">The finally action.</param>
    /// <returns>An observable which has always a finally action applied.</returns>
    /// <exception cref="System.ArgumentNullException">source.</exception>
    [Obsolete("This can cause unhandled exception issues so do not use")]
    public static IObservable<T> FinallySafe<T>(this IObservable<T> source, Action finallyAction)
    {
        if (source is null)
        {
            throw new ArgumentNullException(nameof(source));
        }

        if (finallyAction is null)
        {
            throw new ArgumentNullException(nameof(finallyAction));
        }

        return new FinallySafe<T>(source, finallyAction).Run();
    }

    /// <summary>
    /// Flattens an update collection to it's individual items.
    /// </summary>
    /// <typeparam name="TObject">The type of the object.</typeparam>
    /// <typeparam name="TKey">The type of the key.</typeparam>
    /// <param name="source">The source.</param>
    /// <returns>An observable which emits change set values on a flatten result.</returns>
    /// <exception cref="System.ArgumentNullException">source.</exception>
    public static IObservable<Change<TObject, TKey>> Flatten<TObject, TKey>(this IObservable<IChangeSet<TObject, TKey>> source)
        where TObject : notnull
        where TKey : notnull
    {
        if (source is null)
        {
            throw new ArgumentNullException(nameof(source));
        }

        return source.SelectMany(changes => changes);
    }

    /// <summary>
    /// Convert the result of a buffer operation to a single change set.
    /// </summary>
    /// <typeparam name="TObject">The type of the object.</typeparam>
    /// <typeparam name="TKey">The type of the key.</typeparam>
    /// <param name="source">The source.</param>
    /// <returns>An observable which emits change sets.</returns>
    public static IObservable<IChangeSet<TObject, TKey>> FlattenBufferResult<TObject, TKey>(this IObservable<IList<IChangeSet<TObject, TKey>>> source)
        where TObject : notnull
        where TKey : notnull
    {
        if (source is null)
        {
            throw new ArgumentNullException(nameof(source));
        }

        return source.Where(x => x.Count != 0).Select(updates => new ChangeSet<TObject, TKey>(updates.SelectMany(u => u)));
    }

    /// <summary>
    /// Provides a call back for each change.
    /// </summary>
    /// <typeparam name="TObject">The type of the object.</typeparam>
    /// <typeparam name="TKey">The type of the key.</typeparam>
    /// <param name="source">The source.</param>
    /// <param name="action">The action.</param>
    /// <returns>An observable which will perform the action on each item.</returns>
    public static IObservable<IChangeSet<TObject, TKey>> ForEachChange<TObject, TKey>(this IObservable<IChangeSet<TObject, TKey>> source, Action<Change<TObject, TKey>> action)
        where TObject : notnull
        where TKey : notnull
    {
        if (source is null)
        {
            throw new ArgumentNullException(nameof(source));
        }

        if (action is null)
        {
            throw new ArgumentNullException(nameof(action));
        }

        return source.Do(changes => changes.ForEach(action));
    }

    /// <summary>
    /// Joins the left and right observable data sources, taking any left or right values and matching them, provided that the left or the right has a value.
    /// This is the equivalent of SQL full join.
    /// </summary>
    /// <typeparam name="TLeft">The object type of the left data source.</typeparam>
    /// <typeparam name="TLeftKey">The key type of the left data source.</typeparam>
    /// <typeparam name="TRight">The object type of the right data source.</typeparam>
    /// <typeparam name="TRightKey">The key type of the right data source.</typeparam>
    /// <typeparam name="TDestination">The resulting object which. </typeparam>
    /// <param name="left">The left data source.</param>
    /// <param name="right">The right data source.</param>
    /// <param name="rightKeySelector">Specify the foreign key on the right data source.</param>
    /// <param name="resultSelector">The result selector.used to transform the combined data into. Example (key, left, right) => new CustomObject(key, left, right).</param>
    /// <returns>An observable which will emit change sets.</returns>
    public static IObservable<IChangeSet<TDestination, TLeftKey>> FullJoin<TLeft, TLeftKey, TRight, TRightKey, TDestination>(this IObservable<IChangeSet<TLeft, TLeftKey>> left, IObservable<IChangeSet<TRight, TRightKey>> right, Func<TRight, TLeftKey> rightKeySelector, Func<Optional<TLeft>, Optional<TRight>, TDestination> resultSelector)
        where TLeft : notnull
        where TLeftKey : notnull
        where TRight : notnull
        where TRightKey : notnull
        where TDestination : notnull
    {
        if (left is null)
        {
            throw new ArgumentNullException(nameof(left));
        }

        if (right is null)
        {
            throw new ArgumentNullException(nameof(right));
        }

        if (rightKeySelector is null)
        {
            throw new ArgumentNullException(nameof(rightKeySelector));
        }

        if (resultSelector is null)
        {
            throw new ArgumentNullException(nameof(resultSelector));
        }

        return left.FullJoin(right, rightKeySelector, (_, leftValue, rightValue) => resultSelector(leftValue, rightValue));
    }

    /// <summary>
    /// Joins the left and right observable data sources, taking any left or right values and matching them, provided that the left or the right has a value.
    /// This is the equivalent of SQL full join.
    /// </summary>
    /// <typeparam name="TLeft">The object type of the left data source.</typeparam>
    /// <typeparam name="TLeftKey">The key type of the left data source.</typeparam>
    /// <typeparam name="TRight">The object type of the right data source.</typeparam>
    /// <typeparam name="TRightKey">The key type of the right data source.</typeparam>
    /// <typeparam name="TDestination">The resulting object which. </typeparam>
    /// <param name="left">The left data source.</param>
    /// <param name="right">The right data source.</param>
    /// <param name="rightKeySelector">Specify the foreign key on the right data source.</param>
    /// <param name="resultSelector">The result selector.used to transform the combined data into. Example (key, left, right) => new CustomObject(key, left, right).</param>
    /// <returns>An observable which will emit change sets.</returns>
    public static IObservable<IChangeSet<TDestination, TLeftKey>> FullJoin<TLeft, TLeftKey, TRight, TRightKey, TDestination>(this IObservable<IChangeSet<TLeft, TLeftKey>> left, IObservable<IChangeSet<TRight, TRightKey>> right, Func<TRight, TLeftKey> rightKeySelector, Func<TLeftKey, Optional<TLeft>, Optional<TRight>, TDestination> resultSelector)
        where TLeft : notnull
        where TLeftKey : notnull
        where TRight : notnull
        where TRightKey : notnull
        where TDestination : notnull
    {
        if (left is null)
        {
            throw new ArgumentNullException(nameof(left));
        }

        if (right is null)
        {
            throw new ArgumentNullException(nameof(right));
        }

        if (rightKeySelector is null)
        {
            throw new ArgumentNullException(nameof(rightKeySelector));
        }

        if (resultSelector is null)
        {
            throw new ArgumentNullException(nameof(resultSelector));
        }

        return new FullJoin<TLeft, TLeftKey, TRight, TRightKey, TDestination>(left, right, rightKeySelector, resultSelector).Run();
    }

    /// <summary>
    /// Groups the right data source and joins the resulting group to the left data source, matching these using the specified key selector. Results are included when the left or the right has a value.
    /// This is the equivalent of SQL full join.
    /// </summary>
    /// <typeparam name="TLeft">The object type of the left data source.</typeparam>
    /// <typeparam name="TLeftKey">The key type of the left data source.</typeparam>
    /// <typeparam name="TRight">The object type of the right data source.</typeparam>
    /// <typeparam name="TRightKey">The key type of the right data source.</typeparam>
    /// <typeparam name="TDestination">The resulting object which. </typeparam>
    /// <param name="left">The left data source.</param>
    /// <param name="right">The right data source.</param>
    /// <param name="rightKeySelector">Specify the foreign key on the right data source.</param>
    /// <param name="resultSelector">The result selector.used to transform the combined data into. Example (left, right) => new CustomObject(key, left, right).</param>
    /// <returns>An observable which will emit change sets.</returns>
    public static IObservable<IChangeSet<TDestination, TLeftKey>> FullJoinMany<TLeft, TLeftKey, TRight, TRightKey, TDestination>(this IObservable<IChangeSet<TLeft, TLeftKey>> left, IObservable<IChangeSet<TRight, TRightKey>> right, Func<TRight, TLeftKey> rightKeySelector, Func<Optional<TLeft>, IGrouping<TRight, TRightKey, TLeftKey>, TDestination> resultSelector)
        where TLeft : notnull
        where TLeftKey : notnull
        where TRight : notnull
        where TRightKey : notnull
        where TDestination : notnull
    {
        if (left is null)
        {
            throw new ArgumentNullException(nameof(left));
        }

        if (right is null)
        {
            throw new ArgumentNullException(nameof(right));
        }

        if (rightKeySelector is null)
        {
            throw new ArgumentNullException(nameof(rightKeySelector));
        }

        if (resultSelector is null)
        {
            throw new ArgumentNullException(nameof(resultSelector));
        }

        return left.FullJoinMany(right, rightKeySelector, (_, leftValue, rightValue) => resultSelector(leftValue, rightValue));
    }

    /// <summary>
    /// Groups the right data source and joins the resulting group to the left data source, matching these using the specified key selector. Results are included when the left or the right has a value.
    /// This is the equivalent of SQL full join.
    /// </summary>
    /// <typeparam name="TLeft">The object type of the left data source.</typeparam>
    /// <typeparam name="TLeftKey">The key type of the left data source.</typeparam>
    /// <typeparam name="TRight">The object type of the right data source.</typeparam>
    /// <typeparam name="TRightKey">The key type of the right data source.</typeparam>
    /// <typeparam name="TDestination">The resulting object which. </typeparam>
    /// <param name="left">The left data source.</param>
    /// <param name="right">The right data source.</param>
    /// <param name="rightKeySelector">Specify the foreign key on the right data source.</param>
    /// <param name="resultSelector">The result selector.used to transform the combined data into. Example (key, left, right) => new CustomObject(key, left, right).</param>
    /// <returns>An observable which will emit change sets.</returns>
    public static IObservable<IChangeSet<TDestination, TLeftKey>> FullJoinMany<TLeft, TLeftKey, TRight, TRightKey, TDestination>(this IObservable<IChangeSet<TLeft, TLeftKey>> left, IObservable<IChangeSet<TRight, TRightKey>> right, Func<TRight, TLeftKey> rightKeySelector, Func<TLeftKey, Optional<TLeft>, IGrouping<TRight, TRightKey, TLeftKey>, TDestination> resultSelector)
        where TLeft : notnull
        where TLeftKey : notnull
        where TRight : notnull
        where TRightKey : notnull
        where TDestination : notnull
    {
        if (left is null)
        {
            throw new ArgumentNullException(nameof(left));
        }

        if (right is null)
        {
            throw new ArgumentNullException(nameof(right));
        }

        if (rightKeySelector is null)
        {
            throw new ArgumentNullException(nameof(rightKeySelector));
        }

        if (resultSelector is null)
        {
            throw new ArgumentNullException(nameof(resultSelector));
        }

        return new FullJoinMany<TLeft, TLeftKey, TRight, TRightKey, TDestination>(left, right, rightKeySelector, resultSelector).Run();
    }

    /// <summary>
    ///  Groups the source on the value returned by group selector factory.
    ///  A group is included for each item in the resulting group source.
    /// </summary>
    /// <typeparam name="TObject">The type of the object.</typeparam>
    /// <typeparam name="TKey">The type of the key.</typeparam>
    /// <typeparam name="TGroupKey">The type of the group key.</typeparam>
    /// <param name="source">The source.</param>
    /// <param name="groupSelector">The group selector factory.</param>
    /// <param name="resultGroupSource">
    ///   A distinct stream used to determine the result.
    /// </param>
    /// <remarks>
    /// Useful for parent-child collection when the parent and child are soured from different streams.
    /// </remarks>
    /// <returns>An observable which will emit group change sets.</returns>
    public static IObservable<IGroupChangeSet<TObject, TKey, TGroupKey>> Group<TObject, TKey, TGroupKey>(this IObservable<IChangeSet<TObject, TKey>> source, Func<TObject, TGroupKey> groupSelector, IObservable<IDistinctChangeSet<TGroupKey>> resultGroupSource)
        where TObject : notnull
        where TKey : notnull
        where TGroupKey : notnull
    {
        if (source is null)
        {
            throw new ArgumentNullException(nameof(source));
        }

        if (groupSelector is null)
        {
            throw new ArgumentNullException(nameof(groupSelector));
        }

        if (resultGroupSource is null)
        {
            throw new ArgumentNullException(nameof(resultGroupSource));
        }

        return new SpecifiedGrouper<TObject, TKey, TGroupKey>(source, groupSelector, resultGroupSource).Run();
    }

    /// <summary>
    /// Groups the source on the value returned by group selector factory.
    /// </summary>
    /// <typeparam name="TObject">The type of the object.</typeparam>
    /// <typeparam name="TKey">The type of the key.</typeparam>
    /// <typeparam name="TGroupKey">The type of the group key.</typeparam>
    /// <param name="source">The source.</param>
    /// <param name="groupSelectorKey">The group selector key.</param>
    /// <returns>An observable which will emit group change sets.</returns>
    public static IObservable<IGroupChangeSet<TObject, TKey, TGroupKey>> Group<TObject, TKey, TGroupKey>(this IObservable<IChangeSet<TObject, TKey>> source, Func<TObject, TGroupKey> groupSelectorKey)
        where TObject : notnull
        where TKey : notnull
        where TGroupKey : notnull
    {
        if (source is null)
        {
            throw new ArgumentNullException(nameof(source));
        }

        if (groupSelectorKey is null)
        {
            throw new ArgumentNullException(nameof(groupSelectorKey));
        }

        return new GroupOn<TObject, TKey, TGroupKey>(source, groupSelectorKey, null).Run();
    }

    /// <summary>
    /// Groups the source on the value returned by group selector factory.
    /// </summary>
    /// <typeparam name="TObject">The type of the object.</typeparam>
    /// <typeparam name="TKey">The type of the key.</typeparam>
    /// <typeparam name="TGroupKey">The type of the group key.</typeparam>
    /// <param name="source">The source.</param>
    /// <param name="groupSelectorKey">The group selector key.</param>
    /// <param name="regrouper">Invoke to  the for the grouping to be re-evaluated.</param>
    /// <returns>An observable which will emit group change sets.</returns>
    /// <exception cref="System.ArgumentNullException">
    /// source
    /// or
    /// groupSelectorKey
    /// or
    /// groupController.
    /// </exception>
    public static IObservable<IGroupChangeSet<TObject, TKey, TGroupKey>> Group<TObject, TKey, TGroupKey>(this IObservable<IChangeSet<TObject, TKey>> source, Func<TObject, TGroupKey> groupSelectorKey, IObservable<Unit> regrouper)
        where TObject : notnull
        where TKey : notnull
        where TGroupKey : notnull
    {
        if (source is null)
        {
            throw new ArgumentNullException(nameof(source));
        }

        if (groupSelectorKey is null)
        {
            throw new ArgumentNullException(nameof(groupSelectorKey));
        }

        if (regrouper is null)
        {
            throw new ArgumentNullException(nameof(regrouper));
        }

        return new GroupOn<TObject, TKey, TGroupKey>(source, groupSelectorKey, regrouper).Run();
    }

    /// <summary>
    /// Groups the source using the property specified by the property selector. Groups are re-applied when the property value changed.
    ///
    /// When there are likely to be a large number of group property changes specify a throttle to improve performance.
    /// </summary>
    /// <typeparam name="TObject">The type of the object.</typeparam>
    /// <typeparam name="TKey">The type of the key.</typeparam>
    /// <typeparam name="TGroupKey">The type of the group key.</typeparam>
    /// <param name="source">The source.</param>
    /// <param name="propertySelector">The property selector used to group the items.</param>
    /// <param name="propertyChangedThrottle">A time span that indicates the throttle to wait for property change events.</param>
    /// <param name="scheduler">The scheduler.</param>
    /// <returns>An observable which will emit immutable group change sets.</returns>
    public static IObservable<IGroupChangeSet<TObject, TKey, TGroupKey>> GroupOnProperty<TObject, TKey, TGroupKey>(this IObservable<IChangeSet<TObject, TKey>> source, Expression<Func<TObject, TGroupKey>> propertySelector, TimeSpan? propertyChangedThrottle = null, IScheduler? scheduler = null)
        where TObject : INotifyPropertyChanged
        where TKey : notnull
        where TGroupKey : notnull
    {
        if (source is null)
        {
            throw new ArgumentNullException(nameof(source));
        }

        if (propertySelector is null)
        {
            throw new ArgumentNullException(nameof(propertySelector));
        }

        return new GroupOnProperty<TObject, TKey, TGroupKey>(source, propertySelector, propertyChangedThrottle, scheduler).Run();
    }

    /// <summary>
    /// Groups the source using the property specified by the property selector. Each update produces immutable grouping. Groups are re-applied when the property value changed.
    ///
    /// When there are likely to be a large number of group property changes specify a throttle to improve performance.
    /// </summary>
    /// <typeparam name="TObject">The type of the object.</typeparam>
    /// <typeparam name="TKey">The type of the key.</typeparam>
    /// <typeparam name="TGroupKey">The type of the group key.</typeparam>
    /// <param name="source">The source.</param>
    /// <param name="propertySelector">The property selector used to group the items.</param>
    /// <param name="propertyChangedThrottle">A time span that indicates the throttle to wait for property change events.</param>
    /// <param name="scheduler">The scheduler.</param>
    /// <returns>An observable which will emit immutable group change sets.</returns>
    public static IObservable<IImmutableGroupChangeSet<TObject, TKey, TGroupKey>> GroupOnPropertyWithImmutableState<TObject, TKey, TGroupKey>(this IObservable<IChangeSet<TObject, TKey>> source, Expression<Func<TObject, TGroupKey>> propertySelector, TimeSpan? propertyChangedThrottle = null, IScheduler? scheduler = null)
        where TObject : INotifyPropertyChanged
        where TKey : notnull
        where TGroupKey : notnull
    {
        if (source is null)
        {
            throw new ArgumentNullException(nameof(source));
        }

        if (propertySelector is null)
        {
            throw new ArgumentNullException(nameof(propertySelector));
        }

        return new GroupOnPropertyWithImmutableState<TObject, TKey, TGroupKey>(source, propertySelector, propertyChangedThrottle, scheduler).Run();
    }

    /// <summary>
    /// Groups the source on the value returned by group selector factory. Each update produces immutable grouping.
    /// </summary>
    /// <typeparam name="TObject">The type of the object.</typeparam>
    /// <typeparam name="TKey">The type of the key.</typeparam>
    /// <typeparam name="TGroupKey">The type of the group key.</typeparam>
    /// <param name="source">The source.</param>
    /// <param name="groupSelectorKey">The group selector key.</param>
    /// <param name="regrouper">Invoke to  the for the grouping to be re-evaluated.</param>
    /// <returns>An observable which will emit immutable group change sets.</returns>
    /// <exception cref="System.ArgumentNullException">
    /// source
    /// or
    /// groupSelectorKey
    /// or
    /// groupController.
    /// </exception>
    public static IObservable<IImmutableGroupChangeSet<TObject, TKey, TGroupKey>> GroupWithImmutableState<TObject, TKey, TGroupKey>(this IObservable<IChangeSet<TObject, TKey>> source, Func<TObject, TGroupKey> groupSelectorKey, IObservable<Unit>? regrouper = null)
        where TObject : notnull
        where TKey : notnull
        where TGroupKey : notnull
    {
        if (source is null)
        {
            throw new ArgumentNullException(nameof(source));
        }

        if (groupSelectorKey is null)
        {
            throw new ArgumentNullException(nameof(groupSelectorKey));
        }

        return new GroupOnImmutable<TObject, TKey, TGroupKey>(source, groupSelectorKey, regrouper).Run();
    }

    /// <summary>
    /// Ignores updates when the update is the same reference.
    /// </summary>
    /// <typeparam name="TObject">The object of the change set.</typeparam>
    /// <typeparam name="TKey">The key of the change set.</typeparam>
    /// <param name="source">The source observable which emits change sets.</param>
    /// <returns>An observable which emits change sets and ignores equal value changes.</returns>
    public static IObservable<IChangeSet<TObject, TKey>> IgnoreSameReferenceUpdate<TObject, TKey>(this IObservable<IChangeSet<TObject, TKey>> source)
        where TObject : notnull
        where TKey : notnull
    {
        return source.IgnoreUpdateWhen((c, p) => ReferenceEquals(c, p));
    }

    /// <summary>
    /// Ignores the update when the condition is met.
    /// The first parameter in the ignore function is the current value and the second parameter is the previous value.
    /// </summary>
    /// <typeparam name="TObject">The type of the object.</typeparam>
    /// <typeparam name="TKey">The type of the key.</typeparam>
    /// <param name="source">The source.</param>
    /// <param name="ignoreFunction">The ignore function (current,previous)=>{ return true to ignore }.</param>
    /// <returns>An observable which emits change sets and ignores updates equal to the lambda.</returns>
    public static IObservable<IChangeSet<TObject, TKey>> IgnoreUpdateWhen<TObject, TKey>(this IObservable<IChangeSet<TObject, TKey>> source, Func<TObject, TObject, bool> ignoreFunction)
        where TObject : notnull
        where TKey : notnull
    {
        return source.Select(
            updates =>
            {
                var result = updates.Where(
                    u =>
                    {
                        if (u.Reason != ChangeReason.Update)
                        {
                            return true;
                        }

                        return !ignoreFunction(u.Current, u.Previous.Value);
                    });
                return new ChangeSet<TObject, TKey>(result);
            }).NotEmpty();
    }

    /// <summary>
    /// Only includes the update when the condition is met.
    /// The first parameter in the ignore function is the current value and the second parameter is the previous value.
    /// </summary>
    /// <typeparam name="TObject">The type of the object.</typeparam>
    /// <typeparam name="TKey">The type of the key.</typeparam>
    /// <param name="source">The source.</param>
    /// <param name="includeFunction">The include function (current,previous)=>{ return true to include }.</param>
    /// <returns>An observable which emits change sets and ignores updates equal to the lambda.</returns>
    public static IObservable<IChangeSet<TObject, TKey>> IncludeUpdateWhen<TObject, TKey>(this IObservable<IChangeSet<TObject, TKey>> source, Func<TObject, TObject, bool> includeFunction)
        where TObject : notnull
        where TKey : notnull
    {
        if (source is null)
        {
            throw new ArgumentNullException(nameof(source));
        }

        if (includeFunction is null)
        {
            throw new ArgumentNullException(nameof(includeFunction));
        }

        return source.Select(
            changes =>
            {
                var result = changes.Where(change => change.Reason != ChangeReason.Update || includeFunction(change.Current, change.Previous.Value));
                return new ChangeSet<TObject, TKey>(result);
            }).NotEmpty();
    }

    /// <summary>
    /// Joins the left and right observable data sources, taking values when both left and right values are present
    /// This is the equivalent of SQL inner join.
    /// </summary>
    /// <typeparam name="TLeft">The object type of the left data source.</typeparam>
    /// <typeparam name="TLeftKey">The key type of the left data source.</typeparam>
    /// <typeparam name="TRight">The object type of the right data source.</typeparam>
    /// <typeparam name="TRightKey">The key type of the right data source.</typeparam>
    /// <typeparam name="TDestination">The resulting object which. </typeparam>
    /// <param name="left">The left data source.</param>
    /// <param name="right">The right data source.</param>
    /// <param name="rightKeySelector">Specify the foreign key on the right data source.</param>
    /// <param name="resultSelector">The result selector.used to transform the combined data into. Example (key, left, right) => new CustomObject(key, left, right).</param>
    /// <returns>An observable which will emit change sets.</returns>
    public static IObservable<IChangeSet<TDestination, (TLeftKey leftKey, TRightKey rightKey)>> InnerJoin<TLeft, TLeftKey, TRight, TRightKey, TDestination>(this IObservable<IChangeSet<TLeft, TLeftKey>> left, IObservable<IChangeSet<TRight, TRightKey>> right, Func<TRight, TLeftKey> rightKeySelector, Func<TLeft, TRight, TDestination> resultSelector)
        where TLeft : notnull
        where TLeftKey : notnull
        where TRight : notnull
        where TRightKey : notnull
        where TDestination : notnull
    {
        if (left is null)
        {
            throw new ArgumentNullException(nameof(left));
        }

        if (right is null)
        {
            throw new ArgumentNullException(nameof(right));
        }

        if (rightKeySelector is null)
        {
            throw new ArgumentNullException(nameof(rightKeySelector));
        }

        if (resultSelector is null)
        {
            throw new ArgumentNullException(nameof(resultSelector));
        }

        return left.InnerJoin(right, rightKeySelector, (_, leftValue, rightValue) => resultSelector(leftValue, rightValue));
    }

    /// <summary>
    ///  Groups the right data source and joins the to the left and the right sources, taking values when both left and right values are present
    /// This is the equivalent of SQL inner join.
    /// </summary>
    /// <typeparam name="TLeft">The object type of the left data source.</typeparam>
    /// <typeparam name="TLeftKey">The key type of the left data source.</typeparam>
    /// <typeparam name="TRight">The object type of the right data source.</typeparam>
    /// <typeparam name="TRightKey">The key type of the right data source.</typeparam>
    /// <typeparam name="TDestination">The resulting object which. </typeparam>
    /// <param name="left">The left data source.</param>
    /// <param name="right">The right data source.</param>
    /// <param name="rightKeySelector">Specify the foreign key on the right data source.</param>
    /// <param name="resultSelector">The result selector.used to transform the combined data into. Example (key, left, right) => new CustomObject(key, left, right).</param>
    /// <returns>An observable which will emit change sets.</returns>
    public static IObservable<IChangeSet<TDestination, (TLeftKey leftKey, TRightKey rightKey)>> InnerJoin<TLeft, TLeftKey, TRight, TRightKey, TDestination>(this IObservable<IChangeSet<TLeft, TLeftKey>> left, IObservable<IChangeSet<TRight, TRightKey>> right, Func<TRight, TLeftKey> rightKeySelector, Func<(TLeftKey leftKey, TRightKey rightKey), TLeft, TRight, TDestination> resultSelector)
        where TLeft : notnull
        where TLeftKey : notnull
        where TRight : notnull
        where TRightKey : notnull
        where TDestination : notnull
    {
        if (left is null)
        {
            throw new ArgumentNullException(nameof(left));
        }

        if (right is null)
        {
            throw new ArgumentNullException(nameof(right));
        }

        if (rightKeySelector is null)
        {
            throw new ArgumentNullException(nameof(rightKeySelector));
        }

        if (resultSelector is null)
        {
            throw new ArgumentNullException(nameof(resultSelector));
        }

        return new InnerJoin<TLeft, TLeftKey, TRight, TRightKey, TDestination>(left, right, rightKeySelector, resultSelector).Run();
    }

    /// <summary>
    /// Groups the right data source and joins the resulting group to the left data source, matching these using the specified key selector. Results are included when the left and right have matching values.
    /// This is the equivalent of SQL inner join.
    /// </summary>
    /// <typeparam name="TLeft">The object type of the left data source.</typeparam>
    /// <typeparam name="TLeftKey">The key type of the left data source.</typeparam>
    /// <typeparam name="TRight">The object type of the right data source.</typeparam>
    /// <typeparam name="TRightKey">The key type of the right data source.</typeparam>
    /// <typeparam name="TDestination">The resulting object which. </typeparam>
    /// <param name="left">The left data source.</param>
    /// <param name="right">The right data source.</param>
    /// <param name="rightKeySelector">Specify the foreign key on the right data source.</param>
    /// <param name="resultSelector">The result selector.used to transform the combined data into. Example (left, right) => new CustomObject(key, left, right).</param>
    /// <returns>An observable which will emit change sets.</returns>
    public static IObservable<IChangeSet<TDestination, TLeftKey>> InnerJoinMany<TLeft, TLeftKey, TRight, TRightKey, TDestination>(this IObservable<IChangeSet<TLeft, TLeftKey>> left, IObservable<IChangeSet<TRight, TRightKey>> right, Func<TRight, TLeftKey> rightKeySelector, Func<TLeft, IGrouping<TRight, TRightKey, TLeftKey>, TDestination> resultSelector)
        where TLeft : notnull
        where TLeftKey : notnull
        where TRight : notnull
        where TRightKey : notnull
        where TDestination : notnull
    {
        if (left is null)
        {
            throw new ArgumentNullException(nameof(left));
        }

        if (right is null)
        {
            throw new ArgumentNullException(nameof(right));
        }

        if (rightKeySelector is null)
        {
            throw new ArgumentNullException(nameof(rightKeySelector));
        }

        if (resultSelector is null)
        {
            throw new ArgumentNullException(nameof(resultSelector));
        }

        return left.InnerJoinMany(right, rightKeySelector, (_, leftValue, rightValue) => resultSelector(leftValue, rightValue));
    }

    /// <summary>
    /// Groups the right data source and joins the resulting group to the left data source, matching these using the specified key selector. Results are included when the left and right have matching values.
    /// This is the equivalent of SQL inner join.
    /// </summary>
    /// <typeparam name="TLeft">The object type of the left data source.</typeparam>
    /// <typeparam name="TLeftKey">The key type of the left data source.</typeparam>
    /// <typeparam name="TRight">The object type of the right data source.</typeparam>
    /// <typeparam name="TRightKey">The key type of the right data source.</typeparam>
    /// <typeparam name="TDestination">The resulting object which. </typeparam>
    /// <param name="left">The left data source.</param>
    /// <param name="right">The right data source.</param>
    /// <param name="rightKeySelector">Specify the foreign key on the right data source.</param>
    /// <param name="resultSelector">The result selector.used to transform the combined data into. Example (key, left, right) => new CustomObject(key, left, right).</param>
    /// <returns>An observable which will emit change sets.</returns>
    public static IObservable<IChangeSet<TDestination, TLeftKey>> InnerJoinMany<TLeft, TLeftKey, TRight, TRightKey, TDestination>(this IObservable<IChangeSet<TLeft, TLeftKey>> left, IObservable<IChangeSet<TRight, TRightKey>> right, Func<TRight, TLeftKey> rightKeySelector, Func<TLeftKey, TLeft, IGrouping<TRight, TRightKey, TLeftKey>, TDestination> resultSelector)
        where TLeft : notnull
        where TLeftKey : notnull
        where TRight : notnull
        where TRightKey : notnull
        where TDestination : notnull
    {
        if (left is null)
        {
            throw new ArgumentNullException(nameof(left));
        }

        if (right is null)
        {
            throw new ArgumentNullException(nameof(right));
        }

        if (rightKeySelector is null)
        {
            throw new ArgumentNullException(nameof(rightKeySelector));
        }

        if (resultSelector is null)
        {
            throw new ArgumentNullException(nameof(resultSelector));
        }

        return new InnerJoinMany<TLeft, TLeftKey, TRight, TRightKey, TDestination>(left, right, rightKeySelector, resultSelector).Run();
    }

    /// <summary>
    /// Invokes Refresh method for an object which implements IEvaluateAware.
    /// </summary>
    /// <typeparam name="TObject">The type of the object.</typeparam>
    /// <typeparam name="TKey">The type of the key.</typeparam>
    /// <param name="source">The source.</param>
    /// <returns>An observable which emits change sets.</returns>
    public static IObservable<IChangeSet<TObject, TKey>> InvokeEvaluate<TObject, TKey>(this IObservable<IChangeSet<TObject, TKey>> source)
        where TObject : IEvaluateAware
        where TKey : notnull
    {
        return source.Do(changes => changes.Where(u => u.Reason == ChangeReason.Refresh).ForEach(u => u.Current.Evaluate()));
    }

    /// <summary>
    /// Joins the left and right observable data sources, taking all left values and combining any matching right values.
    /// </summary>
    /// <typeparam name="TLeft">The object type of the left data source.</typeparam>
    /// <typeparam name="TLeftKey">The key type of the left data source.</typeparam>
    /// <typeparam name="TRight">The object type of the right data source.</typeparam>
    /// <typeparam name="TRightKey">The key type of the right data source.</typeparam>
    /// <typeparam name="TDestination">The resulting object which. </typeparam>
    /// <param name="left">The left data source.</param>
    /// <param name="right">The right data source.</param>
    /// <param name="rightKeySelector">Specify the foreign key on the right data source.</param>
    /// <param name="resultSelector">The result selector.used to transform the combined data into. Example (left, right) => new CustomObject(key, left, right).</param>
    /// <returns>An observable which will emit change sets.</returns>
    public static IObservable<IChangeSet<TDestination, TLeftKey>> LeftJoin<TLeft, TLeftKey, TRight, TRightKey, TDestination>(this IObservable<IChangeSet<TLeft, TLeftKey>> left, IObservable<IChangeSet<TRight, TRightKey>> right, Func<TRight, TLeftKey> rightKeySelector, Func<TLeft, Optional<TRight>, TDestination> resultSelector)
        where TLeft : notnull
        where TLeftKey : notnull
        where TRight : notnull
        where TRightKey : notnull
        where TDestination : notnull
    {
        if (left is null)
        {
            throw new ArgumentNullException(nameof(left));
        }

        if (right is null)
        {
            throw new ArgumentNullException(nameof(right));
        }

        if (rightKeySelector is null)
        {
            throw new ArgumentNullException(nameof(rightKeySelector));
        }

        if (resultSelector is null)
        {
            throw new ArgumentNullException(nameof(resultSelector));
        }

        return left.LeftJoin(right, rightKeySelector, (_, leftValue, rightValue) => resultSelector(leftValue, rightValue));
    }

    /// <summary>
    /// Joins the left and right observable data sources, taking all left values and combining any matching right values.
    /// </summary>
    /// <typeparam name="TLeft">The object type of the left data source.</typeparam>
    /// <typeparam name="TLeftKey">The key type of the left data source.</typeparam>
    /// <typeparam name="TRight">The object type of the right data source.</typeparam>
    /// <typeparam name="TRightKey">The key type of the right data source.</typeparam>
    /// <typeparam name="TDestination">The resulting object which. </typeparam>
    /// <param name="left">The left data source.</param>
    /// <param name="right">The right data source.</param>
    /// <param name="rightKeySelector">Specify the foreign key on the right data source.</param>
    /// <param name="resultSelector">The result selector.used to transform the combined data into. Example (key, left, right) => new CustomObject(key, left, right).</param>
    /// <returns>An observable which will emit change sets.</returns>
    public static IObservable<IChangeSet<TDestination, TLeftKey>> LeftJoin<TLeft, TLeftKey, TRight, TRightKey, TDestination>(this IObservable<IChangeSet<TLeft, TLeftKey>> left, IObservable<IChangeSet<TRight, TRightKey>> right, Func<TRight, TLeftKey> rightKeySelector, Func<TLeftKey, TLeft, Optional<TRight>, TDestination> resultSelector)
        where TLeft : notnull
        where TLeftKey : notnull
        where TRight : notnull
        where TRightKey : notnull
        where TDestination : notnull
    {
        if (left is null)
        {
            throw new ArgumentNullException(nameof(left));
        }

        if (right is null)
        {
            throw new ArgumentNullException(nameof(right));
        }

        if (rightKeySelector is null)
        {
            throw new ArgumentNullException(nameof(rightKeySelector));
        }

        if (resultSelector is null)
        {
            throw new ArgumentNullException(nameof(resultSelector));
        }

        return new LeftJoin<TLeft, TLeftKey, TRight, TRightKey, TDestination>(left, right, rightKeySelector, resultSelector).Run();
    }

    /// <summary>
    /// Groups the right data source and joins the two sources matching them using the specified key selector, taking all left values and combining any matching right values.
    /// This is the equivalent of SQL left join.
    /// </summary>
    /// <typeparam name="TLeft">The object type of the left data source.</typeparam>
    /// <typeparam name="TLeftKey">The key type of the left data source.</typeparam>
    /// <typeparam name="TRight">The object type of the right data source.</typeparam>
    /// <typeparam name="TRightKey">The key type of the right data source.</typeparam>
    /// <typeparam name="TDestination">The resulting object which. </typeparam>
    /// <param name="left">The left data source.</param>
    /// <param name="right">The right data source.</param>
    /// <param name="rightKeySelector">Specify the foreign key on the right data source.</param>
    /// <param name="resultSelector">The result selector.used to transform the combined data into. Example (left, right) => new CustomObject(key, left, right).</param>
    /// <returns>An observable which will emit change sets.</returns>
    public static IObservable<IChangeSet<TDestination, TLeftKey>> LeftJoinMany<TLeft, TLeftKey, TRight, TRightKey, TDestination>(this IObservable<IChangeSet<TLeft, TLeftKey>> left, IObservable<IChangeSet<TRight, TRightKey>> right, Func<TRight, TLeftKey> rightKeySelector, Func<TLeft, IGrouping<TRight, TRightKey, TLeftKey>, TDestination> resultSelector)
        where TLeft : notnull
        where TLeftKey : notnull
        where TRight : notnull
        where TRightKey : notnull
        where TDestination : notnull
    {
        if (left is null)
        {
            throw new ArgumentNullException(nameof(left));
        }

        if (right is null)
        {
            throw new ArgumentNullException(nameof(right));
        }

        if (rightKeySelector is null)
        {
            throw new ArgumentNullException(nameof(rightKeySelector));
        }

        if (resultSelector is null)
        {
            throw new ArgumentNullException(nameof(resultSelector));
        }

        return left.LeftJoinMany(right, rightKeySelector, (_, leftValue, rightValue) => resultSelector(leftValue, rightValue));
    }

    /// <summary>
    /// Groups the right data source and joins the two sources matching them using the specified key selector, taking all left values and combining any matching right values.
    /// This is the equivalent of SQL left join.
    /// </summary>
    /// <typeparam name="TLeft">The object type of the left data source.</typeparam>
    /// <typeparam name="TLeftKey">The key type of the left data source.</typeparam>
    /// <typeparam name="TRight">The object type of the right data source.</typeparam>
    /// <typeparam name="TRightKey">The key type of the right data source.</typeparam>
    /// <typeparam name="TDestination">The resulting object which. </typeparam>
    /// <param name="left">The left data source.</param>
    /// <param name="right">The right data source.</param>
    /// <param name="rightKeySelector">Specify the foreign key on the right data source.</param>
    /// <param name="resultSelector">The result selector.used to transform the combined data into. Example (key, left, right) => new CustomObject(key, left, right).</param>
    /// <returns>An observable which will emit change sets.</returns>
    public static IObservable<IChangeSet<TDestination, TLeftKey>> LeftJoinMany<TLeft, TLeftKey, TRight, TRightKey, TDestination>(this IObservable<IChangeSet<TLeft, TLeftKey>> left, IObservable<IChangeSet<TRight, TRightKey>> right, Func<TRight, TLeftKey> rightKeySelector, Func<TLeftKey, TLeft, IGrouping<TRight, TRightKey, TLeftKey>, TDestination> resultSelector)
        where TLeft : notnull
        where TLeftKey : notnull
        where TRight : notnull
        where TRightKey : notnull
        where TDestination : notnull
    {
        if (left is null)
        {
            throw new ArgumentNullException(nameof(left));
        }

        if (right is null)
        {
            throw new ArgumentNullException(nameof(right));
        }

        if (rightKeySelector is null)
        {
            throw new ArgumentNullException(nameof(rightKeySelector));
        }

        if (resultSelector is null)
        {
            throw new ArgumentNullException(nameof(resultSelector));
        }

        return new LeftJoinMany<TLeft, TLeftKey, TRight, TRightKey, TDestination>(left, right, rightKeySelector, resultSelector).Run();
    }

    /// <summary>
    /// Applies a size limiter to the number of records which can be included in the
    /// underlying cache.  When the size limit is reached the oldest items are removed.
    /// </summary>
    /// <typeparam name="TObject">The type of the object.</typeparam>
    /// <typeparam name="TKey">The type of the key.</typeparam>
    /// <param name="source">The source.</param>
    /// <param name="size">The size.</param>
    /// <returns>An observable which emits change sets.</returns>
    /// <exception cref="System.ArgumentNullException">source.</exception>
    /// <exception cref="System.ArgumentException">size cannot be zero.</exception>
    public static IObservable<IChangeSet<TObject, TKey>> LimitSizeTo<TObject, TKey>(this IObservable<IChangeSet<TObject, TKey>> source, int size)
        where TObject : notnull
        where TKey : notnull
    {
        if (source is null)
        {
            throw new ArgumentNullException(nameof(source));
        }

        if (size <= 0)
        {
            throw new ArgumentException("Size limit must be greater than zero");
        }

        return new SizeExpirer<TObject, TKey>(source, size).Run();
    }

    /// <summary>
    /// Limits the number of records in the cache to the size specified.  When the size is reached
    /// the oldest items are removed from the cache.
    /// </summary>
    /// <typeparam name="TObject">The type of the object.</typeparam>
    /// <typeparam name="TKey">The type of the key.</typeparam>
    /// <param name="source">The source.</param>
    /// <param name="sizeLimit">The size limit.</param>
    /// <param name="scheduler">The scheduler.</param>
    /// <returns>An observable which emits the key value pairs.</returns>
    /// <exception cref="System.ArgumentNullException">source.</exception>
    /// <exception cref="System.ArgumentException">Size limit must be greater than zero.</exception>
    public static IObservable<IEnumerable<KeyValuePair<TKey, TObject>>> LimitSizeTo<TObject, TKey>(this ISourceCache<TObject, TKey> source, int sizeLimit, IScheduler? scheduler = null)
        where TObject : notnull
        where TKey : notnull
    {
        if (source is null)
        {
            throw new ArgumentNullException(nameof(source));
        }

        if (sizeLimit <= 0)
        {
            throw new ArgumentException("Size limit must be greater than zero", nameof(sizeLimit));
        }

        return Observable.Create<IEnumerable<KeyValuePair<TKey, TObject>>>(
            observer =>
            {
                long orderItemWasAdded = -1;
                var sizeLimiter = new SizeLimiter<TObject, TKey>(sizeLimit);

                return source.Connect().Finally(observer.OnCompleted).ObserveOn(scheduler ?? Scheduler.Default).Transform((t, v) => new ExpirableItem<TObject, TKey>(t, v, DateTime.Now, Interlocked.Increment(ref orderItemWasAdded))).Select(sizeLimiter.CloneAndReturnExpiredOnly).Where(expired => expired.Length != 0).Subscribe(
                    toRemove =>
                    {
                        try
                        {
                            source.Remove(toRemove.Select(kv => kv.Key));
                            observer.OnNext(toRemove);
                        }
                        catch (Exception ex)
                        {
                            observer.OnError(ex);
                        }
                    });
            });
    }

    /// <summary>
    /// Dynamically merges the observable which is selected from each item in the stream, and un-merges the item
    /// when it is no longer part of the stream.
    /// </summary>
    /// <typeparam name="TObject">The type of the object.</typeparam>
    /// <typeparam name="TKey">The type of the key.</typeparam>
    /// <typeparam name="TDestination">The type of the destination.</typeparam>
    /// <param name="source">The source.</param>
    /// <param name="observableSelector">The observable selector.</param>
    /// <returns>An observable which emits the transformed value.</returns>
    /// <exception cref="System.ArgumentNullException">source
    /// or
    /// observableSelector.</exception>
    public static IObservable<TDestination> MergeMany<TObject, TKey, TDestination>(this IObservable<IChangeSet<TObject, TKey>> source, Func<TObject, IObservable<TDestination>> observableSelector)
        where TObject : notnull
        where TKey : notnull
    {
        if (source is null)
        {
            throw new ArgumentNullException(nameof(source));
        }

        if (observableSelector is null)
        {
            throw new ArgumentNullException(nameof(observableSelector));
        }

        return new MergeMany<TObject, TKey, TDestination>(source, observableSelector).Run();
    }

    /// <summary>
    /// Dynamically merges the observable which is selected from each item in the stream, and un-merges the item
    /// when it is no longer part of the stream.
    /// </summary>
    /// <typeparam name="TObject">The type of the object.</typeparam>
    /// <typeparam name="TKey">The type of the key.</typeparam>
    /// <typeparam name="TDestination">The type of the destination.</typeparam>
    /// <param name="source">The source.</param>
    /// <param name="observableSelector">The observable selector.</param>
    /// <returns>An observable which emits the transformed value.</returns>
    /// <exception cref="System.ArgumentNullException">source
    /// or
    /// observableSelector.</exception>
    public static IObservable<TDestination> MergeMany<TObject, TKey, TDestination>(this IObservable<IChangeSet<TObject, TKey>> source, Func<TObject, TKey, IObservable<TDestination>> observableSelector)
        where TObject : notnull
        where TKey : notnull
    {
        if (source is null)
        {
            throw new ArgumentNullException(nameof(source));
        }

        if (observableSelector is null)
        {
            throw new ArgumentNullException(nameof(observableSelector));
        }

        return new MergeMany<TObject, TKey, TDestination>(source, observableSelector).Run();
    }

    /// <summary>
    /// Operator similiar to MergeMany except it is ChangeSet aware.  It uses <paramref name="observableSelector"/> to transform each item in the source into a child <see cref="IChangeSet{TObject, TKey}"/> and merges the result children together into a single stream of ChangeSets that correctly handles multiple Keys and removal of the parent items.
    /// </summary>
    /// <typeparam name="TObject">The type of the object.</typeparam>
    /// <typeparam name="TKey">The type of the key.</typeparam>
    /// <typeparam name="TDestination">The type of the destination.</typeparam>
    /// <typeparam name="TDestinationKey">The type of the destination key.</typeparam>
    /// <param name="source">The Source Observable ChangeSet.</param>
    /// <param name="observableSelector">Factory Function used to create child changesets.</param>
    /// <param name="comparer"><see cref="IComparer{T}"/> instance to determine which element to emit if the same key is emitted from multiple child changesets.</param>
    /// <returns>The result from merging the child changesets together.</returns>
    /// <exception cref="ArgumentNullException">Parameter was null.</exception>
    public static IObservable<IChangeSet<TDestination, TDestinationKey>> MergeManyChangeSets<TObject, TKey, TDestination, TDestinationKey>(this IObservable<IChangeSet<TObject, TKey>> source, Func<TObject, IObservable<IChangeSet<TDestination, TDestinationKey>>> observableSelector, IComparer<TDestination> comparer)
        where TObject : notnull
        where TKey : notnull
        where TDestination : notnull
        where TDestinationKey : notnull
    {
        if (source == null) throw new ArgumentNullException(nameof(source));
        if (observableSelector == null) throw new ArgumentNullException(nameof(observableSelector));

        return source.MergeManyChangeSets((t, _) => observableSelector(t), comparer);
    }

    /// <summary>
    /// Operator similiar to MergeMany except it is ChangeSet aware.  It uses <paramref name="observableSelector"/> to transform each item in the source into a child <see cref="IChangeSet{TObject, TKey}"/> and merges the result children together into a single stream of ChangeSets that correctly handles multiple Keys and removal of the parent items.
    /// </summary>
    /// <typeparam name="TObject">The type of the object.</typeparam>
    /// <typeparam name="TKey">The type of the key.</typeparam>
    /// <typeparam name="TDestination">The type of the destination.</typeparam>
    /// <typeparam name="TDestinationKey">The type of the destination key.</typeparam>
    /// <param name="source">The Source Observable ChangeSet.</param>
    /// <param name="observableSelector">Factory Function used to create child changesets.</param>
    /// <param name="comparer"><see cref="IComparer{T}"/> instance to determine which element to emit if the same key is emitted from multiple child changesets.</param>
    /// <returns>The result from merging the child changesets together.</returns>
    /// <exception cref="ArgumentNullException">Parameter was null.</exception>
    public static IObservable<IChangeSet<TDestination, TDestinationKey>> MergeManyChangeSets<TObject, TKey, TDestination, TDestinationKey>(this IObservable<IChangeSet<TObject, TKey>> source, Func<TObject, TKey, IObservable<IChangeSet<TDestination, TDestinationKey>>> observableSelector, IComparer<TDestination> comparer)
        where TObject : notnull
        where TKey : notnull
        where TDestination : notnull
        where TDestinationKey : notnull
    {
        if (source == null) throw new ArgumentNullException(nameof(source));
        if (observableSelector == null) throw new ArgumentNullException(nameof(observableSelector));
        if (comparer == null) throw new ArgumentNullException(nameof(comparer));

        return source.MergeManyChangeSets(observableSelector, equalityComparer: null, comparer: comparer);
    }

    /// <summary>
    /// Operator similiar to MergeMany except it is ChangeSet aware.  It uses <paramref name="observableSelector"/> to transform each item in the source into a child <see cref="IChangeSet{TObject, TKey}"/> and merges the result children together into a single stream of ChangeSets that correctly handles multiple Keys and removal of the parent items.
    /// </summary>
    /// <typeparam name="TObject">The type of the object.</typeparam>
    /// <typeparam name="TKey">The type of the key.</typeparam>
    /// <typeparam name="TDestination">The type of the destination.</typeparam>
    /// <typeparam name="TDestinationKey">The type of the destination key.</typeparam>
    /// <param name="source">The Source Observable ChangeSet.</param>
    /// <param name="observableSelector">Factory Function used to create child changesets.</param>
    /// <param name="equalityComparer">Optional <see cref="IEqualityComparer{T}"/> instance to determine if two elements are the same.</param>
    /// <param name="comparer">Optional <see cref="IComparer{T}"/> instance to determine which element to emit if the same key is emitted from multiple child changesets.</param>
    /// <returns>The result from merging the child changesets together.</returns>
    /// <exception cref="ArgumentNullException">Parameter was null.</exception>
    public static IObservable<IChangeSet<TDestination, TDestinationKey>> MergeManyChangeSets<TObject, TKey, TDestination, TDestinationKey>(this IObservable<IChangeSet<TObject, TKey>> source, Func<TObject, IObservable<IChangeSet<TDestination, TDestinationKey>>> observableSelector, IEqualityComparer<TDestination>? equalityComparer = null, IComparer<TDestination>? comparer = null)
        where TObject : notnull
        where TKey : notnull
        where TDestination : notnull
        where TDestinationKey : notnull
    {
        if (observableSelector == null) throw new ArgumentNullException(nameof(observableSelector));

        return source.MergeManyChangeSets((t, _) => observableSelector(t), equalityComparer, comparer);
    }

    /// <summary>
    /// Operator similiar to MergeMany except it is ChangeSet aware.  It uses <paramref name="observableSelector"/> to transform each item in the source into a child <see cref="IChangeSet{TObject, TKey}"/> and merges the result children together into a single stream of ChangeSets that correctly handles multiple Keys and removal of the parent items.
    /// </summary>
    /// <typeparam name="TObject">The type of the object.</typeparam>
    /// <typeparam name="TKey">The type of the key.</typeparam>
    /// <typeparam name="TDestination">The type of the destination.</typeparam>
    /// <typeparam name="TDestinationKey">The type of the destination key.</typeparam>
    /// <param name="source">The Source Observable ChangeSet.</param>
    /// <param name="observableSelector">Factory Function used to create child changesets.</param>
    /// <param name="equalityComparer">Optional <see cref="IEqualityComparer{T}"/> instance to determine if two elements are the same.</param>
    /// <param name="comparer">Optional <see cref="IComparer{T}"/> instance to determine which element to emit if the same key is emitted from multiple child changesets.</param>
    /// <returns>The result from merging the child changesets together.</returns>
    /// <exception cref="ArgumentNullException">Parameter was null.</exception>
    public static IObservable<IChangeSet<TDestination, TDestinationKey>> MergeManyChangeSets<TObject, TKey, TDestination, TDestinationKey>(this IObservable<IChangeSet<TObject, TKey>> source, Func<TObject, TKey, IObservable<IChangeSet<TDestination, TDestinationKey>>> observableSelector, IEqualityComparer<TDestination>? equalityComparer = null, IComparer<TDestination>? comparer = null)
        where TObject : notnull
        where TKey : notnull
        where TDestination : notnull
        where TDestinationKey : notnull
    {
        if (source == null) throw new ArgumentNullException(nameof(source));
        if (observableSelector == null) throw new ArgumentNullException(nameof(observableSelector));

        return new MergeManyCacheChangeSets<TObject, TKey, TDestination, TDestinationKey>(source, observableSelector, equalityComparer, comparer).Run();
    }

    /// <summary>
    /// Dynamically merges the observable which is selected from each item in the stream, and un-merges the item
    /// when it is no longer part of the stream.
    /// </summary>
    /// <typeparam name="TObject">The type of the object.</typeparam>
    /// <typeparam name="TKey">The type of the key.</typeparam>
    /// <typeparam name="TDestination">The type of the destination.</typeparam>
    /// <param name="source">The source.</param>
    /// <param name="observableSelector">The observable selector.</param>
    /// <returns>An observable which emits the item with the value.</returns>
    /// <exception cref="System.ArgumentNullException">source
    /// or
    /// observableSelector.</exception>
    public static IObservable<ItemWithValue<TObject, TDestination>> MergeManyItems<TObject, TKey, TDestination>(this IObservable<IChangeSet<TObject, TKey>> source, Func<TObject, IObservable<TDestination>> observableSelector)
        where TObject : notnull
        where TKey : notnull
    {
        if (source is null)
        {
            throw new ArgumentNullException(nameof(source));
        }

        if (observableSelector is null)
        {
            throw new ArgumentNullException(nameof(observableSelector));
        }

        return new MergeManyItems<TObject, TKey, TDestination>(source, observableSelector).Run();
    }

    /// <summary>
    /// Dynamically merges the observable which is selected from each item in the stream, and un-merges the item
    /// when it is no longer part of the stream.
    /// </summary>
    /// <typeparam name="TObject">The type of the object.</typeparam>
    /// <typeparam name="TKey">The type of the key.</typeparam>
    /// <typeparam name="TDestination">The type of the destination.</typeparam>
    /// <param name="source">The source.</param>
    /// <param name="observableSelector">The observable selector.</param>
    /// <returns>An observable which emits the item with the value.</returns>
    /// <exception cref="System.ArgumentNullException">source
    /// or
    /// observableSelector.</exception>
    public static IObservable<ItemWithValue<TObject, TDestination>> MergeManyItems<TObject, TKey, TDestination>(this IObservable<IChangeSet<TObject, TKey>> source, Func<TObject, TKey, IObservable<TDestination>> observableSelector)
        where TObject : notnull
        where TKey : notnull
    {
        if (source is null)
        {
            throw new ArgumentNullException(nameof(source));
        }

        if (observableSelector is null)
        {
            throw new ArgumentNullException(nameof(observableSelector));
        }

        return new MergeManyItems<TObject, TKey, TDestination>(source, observableSelector).Run();
    }

    /// <summary>
    /// Monitors the status of a stream.
    /// </summary>
    /// <typeparam name="T">The type of the source observable.</typeparam>
    /// <param name="source">The source.</param>
    /// <returns>An observable which monitors the status of the observable.</returns>
    /// <exception cref="System.ArgumentNullException">source.</exception>
    public static IObservable<ConnectionStatus> MonitorStatus<T>(this IObservable<T> source)
    {
        return new StatusMonitor<T>(source).Run();
    }

    /// <summary>
    /// Suppresses updates which are empty.
    /// </summary>
    /// <typeparam name="TObject">The type of the object.</typeparam>
    /// <typeparam name="TKey">The type of the key.</typeparam>
    /// <param name="source">The source.</param>
    /// <returns>An observable which emits change set values when not empty.</returns>
    /// <exception cref="System.ArgumentNullException">source.</exception>
    public static IObservable<IChangeSet<TObject, TKey>> NotEmpty<TObject, TKey>(this IObservable<IChangeSet<TObject, TKey>> source)
        where TObject : notnull
        where TKey : notnull
    {
        if (source is null)
        {
            throw new ArgumentNullException(nameof(source));
        }

        return source.Where(changes => changes.Count != 0);
    }

    /// <summary>
    /// Callback for each item as and when it is being added to the stream.
    /// </summary>
    /// <typeparam name="TObject">The type of the object.</typeparam>
    /// <typeparam name="TKey">The type of the key.</typeparam>
    /// <param name="source">The source.</param>
    /// <param name="addAction">The add action.</param>
    /// <returns>An observable which emits a change set with items being added.</returns>
    public static IObservable<IChangeSet<TObject, TKey>> OnItemAdded<TObject, TKey>(this IObservable<IChangeSet<TObject, TKey>> source, Action<TObject> addAction)
        where TObject : notnull
        where TKey : notnull
    {
        if (source is null)
        {
            throw new ArgumentNullException(nameof(source));
        }

        if (addAction is null)
        {
            throw new ArgumentNullException(nameof(addAction));
        }

        return source.Do(changes => changes.Where(c => c.Reason == ChangeReason.Add).ForEach(c => addAction(c.Current)));
    }

    /// <summary>
    /// Callback for each item as and when it is being refreshed in the stream.
    /// </summary>
    /// <typeparam name="TObject">The type of the object.</typeparam>
    /// <typeparam name="TKey">The type of the key.</typeparam>
    /// <param name="source">The source.</param>
    /// <param name="refreshAction">The refresh action.</param>
    /// <returns>An observable which emits a change set with items being added.</returns>
    public static IObservable<IChangeSet<TObject, TKey>> OnItemRefreshed<TObject, TKey>(this IObservable<IChangeSet<TObject, TKey>> source, Action<TObject> refreshAction)
        where TObject : notnull
        where TKey : notnull
    {
        Action<TObject> refreshAction2 = refreshAction;
        if (source == null)
        {
            throw new ArgumentNullException(nameof(source));
        }

        if (refreshAction2 == null)
        {
            throw new ArgumentNullException(nameof(refreshAction));
        }

        return source.Do(delegate(IChangeSet<TObject, TKey> changes)
        {
            changes.Where((Change<TObject, TKey> c) => c.Reason == ChangeReason.Refresh).ForEach(delegate(Change<TObject, TKey> c)
            {
                refreshAction2(c.Current);
            });
        });
    }

    /// <summary>
    /// Callback for each item as and when it is being removed from the stream.
    /// </summary>
    /// <typeparam name="TObject">The type of the object.</typeparam>
    /// <typeparam name="TKey">The type of the key.</typeparam>
    /// <param name="source">The source.</param>
    /// <param name="removeAction">The remove action.</param>
    /// <param name="invokeOnUnsubscribe"> Should the remove action be invoked when the subscription is disposed.</param>
    /// <returns>An observable which emits a change set with items being removed.</returns>
    /// <exception cref="System.ArgumentNullException">
    /// source
    /// or
    /// removeAction.
    /// </exception>
    public static IObservable<IChangeSet<TObject, TKey>> OnItemRemoved<TObject, TKey>(this IObservable<IChangeSet<TObject, TKey>> source, Action<TObject> removeAction, bool invokeOnUnsubscribe = true)
        where TObject : notnull
        where TKey : notnull
    {
        if (source is null) throw new ArgumentNullException(nameof(source));
        if (removeAction is null) throw new ArgumentNullException(nameof(removeAction));

        return new OnBeingRemoved<TObject, TKey>(source, removeAction, invokeOnUnsubscribe).Run();
    }

    /// <summary>
    /// Callback when an item has been updated eg. (current, previous)=>{}.
    /// </summary>
    /// <typeparam name="TObject">The type of the object.</typeparam>
    /// <typeparam name="TKey">The type of the key.</typeparam>
    /// <param name="source">The source.</param>
    /// <param name="updateAction">The update action.</param>
    /// <returns>An observable which emits a change set with items being updated.</returns>
    public static IObservable<IChangeSet<TObject, TKey>> OnItemUpdated<TObject, TKey>(this IObservable<IChangeSet<TObject, TKey>> source, Action<TObject, TObject> updateAction)
        where TObject : notnull
        where TKey : notnull
    {
        if (source is null)
        {
            throw new ArgumentNullException(nameof(source));
        }

        if (updateAction is null)
        {
            throw new ArgumentNullException(nameof(updateAction));
        }

        return source.Do(changes => changes.Where(c => c.Reason == ChangeReason.Update).ForEach(c => updateAction(c.Current, c.Previous.Value)));
    }

    /// <summary>
    /// Apply a logical Or operator between the collections i.e items which are in any of the sources are included.
    /// </summary>
    /// <typeparam name="TObject">The type of the object.</typeparam>
    /// <typeparam name="TKey">The type of the key.</typeparam>
    /// <param name="source">The source.</param>
    /// <param name="others">The others.</param>
    /// <returns>An observable which emits change sets.</returns>
    /// <exception cref="System.ArgumentNullException">
    /// source
    /// or
    /// others.
    /// </exception>
    public static IObservable<IChangeSet<TObject, TKey>> Or<TObject, TKey>(this IObservable<IChangeSet<TObject, TKey>> source, params IObservable<IChangeSet<TObject, TKey>>[] others)
        where TObject : notnull
        where TKey : notnull
    {
        if (source is null)
        {
            throw new ArgumentNullException(nameof(source));
        }

        if (others is null || others.Length == 0)
        {
            throw new ArgumentNullException(nameof(others));
        }

        return source.Combine(CombineOperator.Or, others);
    }

    /// <summary>
    /// Apply a logical Or operator between the collections i.e items which are in any of the sources are included.
    /// </summary>
    /// <typeparam name="TObject">The type of the object.</typeparam>
    /// <typeparam name="TKey">The type of the key.</typeparam>
    /// <param name="sources">The source.</param>
    /// <returns>An observable which emits change sets.</returns>
    /// <exception cref="System.ArgumentNullException">
    /// source
    /// or
    /// others.
    /// </exception>
    public static IObservable<IChangeSet<TObject, TKey>> Or<TObject, TKey>(this ICollection<IObservable<IChangeSet<TObject, TKey>>> sources)
        where TObject : notnull
        where TKey : notnull
    {
        if (sources is null)
        {
            throw new ArgumentNullException(nameof(sources));
        }

        return sources.Combine(CombineOperator.Or);
    }

    /// <summary>
    /// Dynamically apply a logical Or operator between the items in the outer observable list.
    /// Items which are in any of the sources are included in the result.
    /// </summary>
    /// <typeparam name="TObject">The type of the object.</typeparam>
    /// <typeparam name="TKey">The type of the key.</typeparam>
    /// <param name="sources">The source.</param>
    /// <returns>An observable which emits change sets.</returns>
    public static IObservable<IChangeSet<TObject, TKey>> Or<TObject, TKey>(this IObservableList<IObservable<IChangeSet<TObject, TKey>>> sources)
        where TObject : notnull
        where TKey : notnull
    {
        if (sources is null)
        {
            throw new ArgumentNullException(nameof(sources));
        }

        return sources.Combine(CombineOperator.Or);
    }

    /// <summary>
    /// Dynamically apply a logical Or operator between the items in the outer observable list.
    /// Items which are in any of the sources are included in the result.
    /// </summary>
    /// <typeparam name="TObject">The type of the object.</typeparam>
    /// <typeparam name="TKey">The type of the key.</typeparam>
    /// <param name="sources">The source.</param>
    /// <returns>An observable which emits change sets.</returns>
    public static IObservable<IChangeSet<TObject, TKey>> Or<TObject, TKey>(this IObservableList<IObservableCache<TObject, TKey>> sources)
        where TObject : notnull
        where TKey : notnull
    {
        if (sources is null)
        {
            throw new ArgumentNullException(nameof(sources));
        }

        return sources.Combine(CombineOperator.Or);
    }

    /// <summary>
    /// Dynamically apply a logical Or operator between the items in the outer observable list.
    /// Items which are in any of the sources are included in the result.
    /// </summary>
    /// <typeparam name="TObject">The type of the object.</typeparam>
    /// <typeparam name="TKey">The type of the key.</typeparam>
    /// <param name="sources">The source.</param>
    /// <returns>An observable which emits change sets.</returns>
    public static IObservable<IChangeSet<TObject, TKey>> Or<TObject, TKey>(this IObservableList<ISourceCache<TObject, TKey>> sources)
        where TObject : notnull
        where TKey : notnull
    {
        if (sources is null)
        {
            throw new ArgumentNullException(nameof(sources));
        }

        return sources.Combine(CombineOperator.Or);
    }

    /// <summary>
    /// Returns the page as specified by the pageRequests observable.
    /// </summary>
    /// <typeparam name="TObject">The type of the object.</typeparam>
    /// <typeparam name="TKey">The type of the key.</typeparam>
    /// <param name="source">The source.</param>
    /// <param name="pageRequests">The page requests.</param>
    /// <returns>An observable which emits change sets.</returns>
    public static IObservable<IPagedChangeSet<TObject, TKey>> Page<TObject, TKey>(this IObservable<ISortedChangeSet<TObject, TKey>> source, IObservable<IPageRequest> pageRequests)
        where TObject : notnull
        where TKey : notnull
    {
        if (source is null)
        {
            throw new ArgumentNullException(nameof(source));
        }

        if (pageRequests is null)
        {
            throw new ArgumentNullException(nameof(pageRequests));
        }

        return new Page<TObject, TKey>(source, pageRequests).Run();
    }

    /// <summary>
    /// Populate a cache from an observable stream.
    /// </summary>
    /// <typeparam name="TObject">The type of the object.</typeparam>
    /// <typeparam name="TKey">The type of the key.</typeparam>
    /// <param name="source">The source.</param>
    /// <param name="observable">The observable.</param>
    /// <returns>A disposable which will unsubscribe from the source.</returns>
    /// <exception cref="System.ArgumentNullException">
    /// source
    /// or
    /// keySelector.
    /// </exception>
    public static IDisposable PopulateFrom<TObject, TKey>(this ISourceCache<TObject, TKey> source, IObservable<IEnumerable<TObject>> observable)
        where TObject : notnull
        where TKey : notnull
    {
        if (source is null)
        {
            throw new ArgumentNullException(nameof(source));
        }

        return observable.Subscribe(source.AddOrUpdate);
    }

    /// <summary>
    /// Populate a cache from an observable stream.
    /// </summary>
    /// <typeparam name="TObject">The type of the object.</typeparam>
    /// <typeparam name="TKey">The type of the key.</typeparam>
    /// <param name="source">The source.</param>
    /// <param name="observable">The observable.</param>
    /// <returns>A disposable which will unsubscribe from the source.</returns>
    /// <exception cref="System.ArgumentNullException">
    /// source
    /// or
    /// keySelector.
    /// </exception>
    public static IDisposable PopulateFrom<TObject, TKey>(this ISourceCache<TObject, TKey> source, IObservable<TObject> observable)
        where TObject : notnull
        where TKey : notnull
    {
        if (source is null)
        {
            throw new ArgumentNullException(nameof(source));
        }

        return observable.Subscribe(source.AddOrUpdate);
    }

    /// <summary>
    /// Populates a source into the specified cache.
    /// </summary>
    /// <typeparam name="TObject">The type of the object.</typeparam>
    /// <typeparam name="TKey">The type of the key.</typeparam>
    /// <param name="source">The source.</param>
    /// <param name="destination">The destination.</param>
    /// <returns>A disposable which will unsubscribe from the source.</returns>
    /// <exception cref="System.ArgumentNullException">
    /// source
    /// or
    /// destination.
    /// </exception>
    public static IDisposable PopulateInto<TObject, TKey>(this IObservable<IChangeSet<TObject, TKey>> source, ISourceCache<TObject, TKey> destination)
        where TObject : notnull
        where TKey : notnull
    {
        if (source is null)
        {
            throw new ArgumentNullException(nameof(source));
        }

        if (destination is null)
        {
            throw new ArgumentNullException(nameof(destination));
        }

        return source.Subscribe(changes => destination.Edit(updater => updater.Clone(changes)));
    }

    /// <summary>
    /// Populates a source into the specified cache.
    /// </summary>
    /// <typeparam name="TObject">The type of the object.</typeparam>
    /// <typeparam name="TKey">The type of the key.</typeparam>
    /// <param name="source">The source.</param>
    /// <param name="destination">The destination.</param>
    /// <returns>A disposable which will unsubscribe from the source.</returns>
    /// <exception cref="System.ArgumentNullException">source
    /// or
    /// destination.</exception>
    public static IDisposable PopulateInto<TObject, TKey>(this IObservable<IChangeSet<TObject, TKey>> source, IIntermediateCache<TObject, TKey> destination)
        where TObject : notnull
        where TKey : notnull
    {
        if (source is null)
        {
            throw new ArgumentNullException(nameof(source));
        }

        if (destination is null)
        {
            throw new ArgumentNullException(nameof(destination));
        }

        return source.Subscribe(changes => destination.Edit(updater => updater.Clone(changes)));
    }

    /// <summary>
    /// Populates a source into the specified cache.
    /// </summary>
    /// <typeparam name="TObject">The type of the object.</typeparam>
    /// <typeparam name="TKey">The type of the key.</typeparam>
    /// <param name="source">The source.</param>
    /// <param name="destination">The destination.</param>
    /// <returns>A disposable which will unsubscribe from the source.</returns>
    public static IDisposable PopulateInto<TObject, TKey>(this IObservable<IChangeSet<TObject, TKey>> source, LockFreeObservableCache<TObject, TKey> destination)
        where TObject : notnull
        where TKey : notnull
    {
        if (source is null)
        {
            throw new ArgumentNullException(nameof(source));
        }

        if (destination is null)
        {
            throw new ArgumentNullException(nameof(destination));
        }

        return source.Subscribe(changes => destination.Edit(updater => updater.Clone(changes)));
    }

    /// <summary>
    ///  The latest copy of the cache is exposed for querying after each modification to the underlying data.
    /// </summary>
    /// <typeparam name="TObject">The type of the object.</typeparam>
    /// <typeparam name="TKey">The type of the key.</typeparam>
    /// <typeparam name="TDestination">The type of the destination.</typeparam>
    /// <param name="source">The source.</param>
    /// <param name="resultSelector">The result selector.</param>
    /// <returns>An observable which emits the destination values.</returns>
    /// <exception cref="System.ArgumentNullException">
    /// source
    /// or
    /// resultSelector.
    /// </exception>
    public static IObservable<TDestination> QueryWhenChanged<TObject, TKey, TDestination>(this IObservable<IChangeSet<TObject, TKey>> source, Func<IQuery<TObject, TKey>, TDestination> resultSelector)
        where TObject : notnull
        where TKey : notnull
    {
        if (source is null)
        {
            throw new ArgumentNullException(nameof(source));
        }

        if (resultSelector is null)
        {
            throw new ArgumentNullException(nameof(resultSelector));
        }

        return source.QueryWhenChanged().Select(resultSelector);
    }

    /// <summary>
    /// The latest copy of the cache is exposed for querying i)  after each modification to the underlying data ii) upon subscription.
    /// </summary>
    /// <typeparam name="TObject">The type of the object.</typeparam>
    /// <typeparam name="TKey">The type of the key.</typeparam>
    /// <param name="source">The source.</param>
    /// <returns>An observable which emits the query.</returns>
    /// <exception cref="System.ArgumentNullException">source.</exception>
    public static IObservable<IQuery<TObject, TKey>> QueryWhenChanged<TObject, TKey>(this IObservable<IChangeSet<TObject, TKey>> source)
        where TObject : notnull
        where TKey : notnull
    {
        if (source is null)
        {
            throw new ArgumentNullException(nameof(source));
        }

        return new QueryWhenChanged<TObject, TKey, Unit>(source).Run();
    }

    /// <summary>
    /// The latest copy of the cache is exposed for querying i)  after each modification to the underlying data ii) on subscription.
    /// </summary>
    /// <typeparam name="TObject">The type of the object.</typeparam>
    /// <typeparam name="TKey">The type of the key.</typeparam>
    /// <typeparam name="TValue">The type of the value.</typeparam>
    /// <param name="source">The source.</param>
    /// <param name="itemChangedTrigger">Should the query be triggered for observables on individual items.</param>
    /// <returns>An observable that emits the query.</returns>
    /// <exception cref="System.ArgumentNullException">source.</exception>
    public static IObservable<IQuery<TObject, TKey>> QueryWhenChanged<TObject, TKey, TValue>(this IObservable<IChangeSet<TObject, TKey>> source, Func<TObject, IObservable<TValue>> itemChangedTrigger)
        where TObject : notnull
        where TKey : notnull
    {
        if (source is null)
        {
            throw new ArgumentNullException(nameof(source));
        }

        if (itemChangedTrigger is null)
        {
            throw new ArgumentNullException(nameof(itemChangedTrigger));
        }

        return new QueryWhenChanged<TObject, TKey, TValue>(source, itemChangedTrigger).Run();
    }

    /// <summary>
    /// Cache equivalent to Publish().RefCount().  The source is cached so long as there is at least 1 subscriber.
    /// </summary>
    /// <typeparam name="TObject">The type of the object.</typeparam>
    /// <typeparam name="TKey">The type of the destination key.</typeparam>
    /// <param name="source">The source.</param>
    /// <returns>An observable which emits change sets that are ref counted.</returns>
    public static IObservable<IChangeSet<TObject, TKey>> RefCount<TObject, TKey>(this IObservable<IChangeSet<TObject, TKey>> source)
        where TObject : notnull
        where TKey : notnull
    {
        if (source is null)
        {
            throw new ArgumentNullException(nameof(source));
        }

        return new RefCount<TObject, TKey>(source).Run();
    }

    /// <summary>
    /// Signal observers to re-evaluate the specified item.
    /// </summary>
    /// <typeparam name="TObject">The type of the object.</typeparam>
    /// <typeparam name="TKey">The type of the key.</typeparam>
    /// <param name="source">The source.</param>
    /// <param name="item">The item.</param>
    /// <exception cref="System.ArgumentNullException">source.</exception>
    public static void Refresh<TObject, TKey>(this ISourceCache<TObject, TKey> source, TObject item)
        where TObject : notnull
        where TKey : notnull
    {
        if (source is null)
        {
            throw new ArgumentNullException(nameof(source));
        }

        source.Edit(updater => updater.Refresh(item));
    }

    /// <summary>
    /// Signal observers to re-evaluate the specified items.
    /// </summary>
    /// <typeparam name="TObject">The type of the object.</typeparam>
    /// <typeparam name="TKey">The type of the key.</typeparam>
    /// <param name="source">The source.</param>
    /// <param name="items">The items.</param>
    /// <exception cref="System.ArgumentNullException">source.</exception>
    public static void Refresh<TObject, TKey>(this ISourceCache<TObject, TKey> source, IEnumerable<TObject> items)
        where TObject : notnull
        where TKey : notnull
    {
        if (source is null)
        {
            throw new ArgumentNullException(nameof(source));
        }

        source.Edit(updater => updater.Refresh(items));
    }

    /// <summary>
    /// Signal observers to re-evaluate the all items.
    /// </summary>
    /// <typeparam name="TObject">The type of the object.</typeparam>
    /// <typeparam name="TKey">The type of the key.</typeparam>
    /// <param name="source">The source.</param>
    /// <exception cref="System.ArgumentNullException">source.</exception>
    public static void Refresh<TObject, TKey>(this ISourceCache<TObject, TKey> source)
        where TObject : notnull
        where TKey : notnull
    {
        if (source is null)
        {
            throw new ArgumentNullException(nameof(source));
        }

        source.Edit(updater => updater.Refresh());
    }

    /// <summary>
    /// Removes the specified item from the cache.
    ///
    /// If the item is not contained in the cache then the operation does nothing.
    /// </summary>
    /// <typeparam name="TObject">The type of the object.</typeparam>
    /// <typeparam name="TKey">The type of the key.</typeparam>
    /// <param name="source">The source.</param>
    /// <param name="item">The item.</param>
    /// <exception cref="System.ArgumentNullException">source.</exception>
    public static void Remove<TObject, TKey>(this ISourceCache<TObject, TKey> source, TObject item)
        where TObject : notnull
        where TKey : notnull
    {
        if (source is null)
        {
            throw new ArgumentNullException(nameof(source));
        }

        source.Edit(updater => updater.Remove(item));
    }

    /// <summary>
    /// Removes the specified key from the cache.
    /// If the item is not contained in the cache then the operation does nothing.
    /// </summary>
    /// <typeparam name="TObject">The type of the object.</typeparam>
    /// <typeparam name="TKey">The type of the key.</typeparam>
    /// <param name="source">The source.</param>
    /// <param name="key">The key.</param>
    /// <exception cref="System.ArgumentNullException">source.</exception>
    public static void Remove<TObject, TKey>(this ISourceCache<TObject, TKey> source, TKey key)
        where TObject : notnull
        where TKey : notnull
    {
        if (source is null)
        {
            throw new ArgumentNullException(nameof(source));
        }

        source.Edit(updater => updater.Remove(key));
    }

    /// <summary>
    /// Removes the specified items from the cache.
    ///
    /// Any items not contained in the cache are ignored.
    /// </summary>
    /// <typeparam name="TObject">The type of the object.</typeparam>
    /// <typeparam name="TKey">The type of the key.</typeparam>
    /// <param name="source">The source.</param>
    /// <param name="items">The items.</param>
    /// <exception cref="System.ArgumentNullException">source.</exception>
    public static void Remove<TObject, TKey>(this ISourceCache<TObject, TKey> source, IEnumerable<TObject> items)
        where TObject : notnull
        where TKey : notnull
    {
        if (source is null)
        {
            throw new ArgumentNullException(nameof(source));
        }

        source.Edit(updater => updater.Remove(items));
    }

    /// <summary>
    /// Removes the specified keys from the cache.
    ///
    /// Any keys not contained in the cache are ignored.
    /// </summary>
    /// <typeparam name="TObject">The type of the object.</typeparam>
    /// <typeparam name="TKey">The type of the key.</typeparam>
    /// <param name="source">The source.</param>
    /// <param name="keys">The keys.</param>
    /// <exception cref="System.ArgumentNullException">source.</exception>
    public static void Remove<TObject, TKey>(this ISourceCache<TObject, TKey> source, IEnumerable<TKey> keys)
        where TObject : notnull
        where TKey : notnull
    {
        if (source is null)
        {
            throw new ArgumentNullException(nameof(source));
        }

        source.Edit(updater => updater.Remove(keys));
    }

    /// <summary>
    /// Removes the specified key from the cache.
    /// If the item is not contained in the cache then the operation does nothing.
    /// </summary>
    /// <typeparam name="TObject">The type of the object.</typeparam>
    /// <typeparam name="TKey">The type of the key.</typeparam>
    /// <param name="source">The source.</param>
    /// <param name="key">The key.</param>
    /// <exception cref="System.ArgumentNullException">source.</exception>
    public static void Remove<TObject, TKey>(this IIntermediateCache<TObject, TKey> source, TKey key)
        where TObject : notnull
        where TKey : notnull
    {
        if (source is null)
        {
            throw new ArgumentNullException(nameof(source));
        }

        source.Edit(updater => updater.Remove(key));
    }

    /// <summary>
    /// Removes the specified keys from the cache.
    ///
    /// Any keys not contained in the cache are ignored.
    /// </summary>
    /// <typeparam name="TObject">The type of the object.</typeparam>
    /// <typeparam name="TKey">The type of the key.</typeparam>
    /// <param name="source">The source.</param>
    /// <param name="keys">The keys.</param>
    /// <exception cref="System.ArgumentNullException">source.</exception>
    public static void Remove<TObject, TKey>(this IIntermediateCache<TObject, TKey> source, IEnumerable<TKey> keys)
        where TObject : notnull
        where TKey : notnull
    {
        if (source is null)
        {
            throw new ArgumentNullException(nameof(source));
        }

        source.Edit(updater => updater.Remove(keys));
    }

    /// <summary>
    /// Removes the key which enables all observable list features of dynamic data.
    /// </summary>
    /// <remarks>
    /// All indexed changes are dropped i.e. sorting is not supported by this function.
    /// </remarks>
    /// <typeparam name="TObject">The type of  object.</typeparam>
    /// <typeparam name="TKey">The type of  key.</typeparam>
    /// <param name="source">The source.</param>
    /// <returns>An observable which emits change sets.</returns>
    public static IObservable<IChangeSet<TObject>> RemoveKey<TObject, TKey>(this IObservable<IChangeSet<TObject, TKey>> source)
        where TObject : notnull
        where TKey : notnull
    {
        if (source is null)
        {
            throw new ArgumentNullException(nameof(source));
        }

        return source.Select(
            changes =>
            {
                var enumerator = new RemoveKeyEnumerator<TObject, TKey>(changes);
                return new ChangeSet<TObject>(enumerator);
            });
    }

    /// <summary>
    /// Removes the specified key from the cache.
    /// If the item is not contained in the cache then the operation does nothing.
    /// </summary>
    /// <typeparam name="TObject">The type of the object.</typeparam>
    /// <typeparam name="TKey">The type of the key.</typeparam>
    /// <param name="source">The source.</param>
    /// <param name="key">The key.</param>
    /// <exception cref="System.ArgumentNullException">source.</exception>
    public static void RemoveKey<TObject, TKey>(this ISourceCache<TObject, TKey> source, TKey key)
        where TObject : notnull
        where TKey : notnull
    {
        if (source is null)
        {
            throw new ArgumentNullException(nameof(source));
        }

        source.Edit(updater => updater.RemoveKey(key));
    }

    /// <summary>
    /// Removes the specified keys from the cache.
    /// Any keys not contained in the cache are ignored.
    /// </summary>
    /// <typeparam name="TObject">The type of the object.</typeparam>
    /// <typeparam name="TKey">The type of the key.</typeparam>
    /// <param name="source">The source.</param>
    /// <param name="keys">The keys.</param>
    /// <exception cref="System.ArgumentNullException">source.</exception>
    public static void RemoveKeys<TObject, TKey>(this ISourceCache<TObject, TKey> source, IEnumerable<TKey> keys)
        where TObject : notnull
        where TKey : notnull
    {
        if (source is null)
        {
            throw new ArgumentNullException(nameof(source));
        }

        source.Edit(updater => updater.RemoveKeys(keys));
    }

    /// <summary>
    /// Joins the left and right observable data sources, taking all right values and combining any matching left values.
    /// </summary>
    /// <typeparam name="TLeft">The object type of the left data source.</typeparam>
    /// <typeparam name="TLeftKey">The key type of the left data source.</typeparam>
    /// <typeparam name="TRight">The object type of the right data source.</typeparam>
    /// <typeparam name="TRightKey">The key type of the right data source.</typeparam>
    /// <typeparam name="TDestination">The resulting object which. </typeparam>
    /// <param name="left">The left data source.</param>
    /// <param name="right">The right data source.</param>
    /// <param name="rightKeySelector">Specify the foreign key on the right data source.</param>
    /// <param name="resultSelector">The result selector.used to transform the combined data into. Example (key, left, right) => new CustomObject(key, left, right).</param>
    /// <returns>An observable which will emit change sets.</returns>
    public static IObservable<IChangeSet<TDestination, TRightKey>> RightJoin<TLeft, TLeftKey, TRight, TRightKey, TDestination>(this IObservable<IChangeSet<TLeft, TLeftKey>> left, IObservable<IChangeSet<TRight, TRightKey>> right, Func<TRight, TLeftKey> rightKeySelector, Func<Optional<TLeft>, TRight, TDestination> resultSelector)
        where TLeft : notnull
        where TLeftKey : notnull
        where TRight : notnull
        where TRightKey : notnull
        where TDestination : notnull
    {
        if (left is null)
        {
            throw new ArgumentNullException(nameof(left));
        }

        if (right is null)
        {
            throw new ArgumentNullException(nameof(right));
        }

        if (rightKeySelector is null)
        {
            throw new ArgumentNullException(nameof(rightKeySelector));
        }

        if (resultSelector is null)
        {
            throw new ArgumentNullException(nameof(resultSelector));
        }

        return left.RightJoin(right, rightKeySelector, (_, leftValue, rightValue) => resultSelector(leftValue, rightValue));
    }

    /// <summary>
    /// Joins the left and right observable data sources, taking all right values and combining any matching left values.
    /// </summary>
    /// <typeparam name="TLeft">The object type of the left data source.</typeparam>
    /// <typeparam name="TLeftKey">The key type of the left data source.</typeparam>
    /// <typeparam name="TRight">The object type of the right data source.</typeparam>
    /// <typeparam name="TRightKey">The key type of the right data source.</typeparam>
    /// <typeparam name="TDestination">The resulting object which. </typeparam>
    /// <param name="left">The left data source.</param>
    /// <param name="right">The right data source.</param>
    /// <param name="rightKeySelector">Specify the foreign key on the right data source.</param>
    /// <param name="resultSelector">The result selector.used to transform the combined data into. Example (key, left, right) => new CustomObject(key, left, right).</param>
    /// <returns>An observable which will emit change sets.</returns>
    public static IObservable<IChangeSet<TDestination, TRightKey>> RightJoin<TLeft, TLeftKey, TRight, TRightKey, TDestination>(this IObservable<IChangeSet<TLeft, TLeftKey>> left, IObservable<IChangeSet<TRight, TRightKey>> right, Func<TRight, TLeftKey> rightKeySelector, Func<TRightKey, Optional<TLeft>, TRight, TDestination> resultSelector)
        where TLeft : notnull
        where TLeftKey : notnull
        where TRight : notnull
        where TRightKey : notnull
        where TDestination : notnull
    {
        if (left is null)
        {
            throw new ArgumentNullException(nameof(left));
        }

        if (right is null)
        {
            throw new ArgumentNullException(nameof(right));
        }

        if (rightKeySelector is null)
        {
            throw new ArgumentNullException(nameof(rightKeySelector));
        }

        if (resultSelector is null)
        {
            throw new ArgumentNullException(nameof(resultSelector));
        }

        return new RightJoin<TLeft, TLeftKey, TRight, TRightKey, TDestination>(left, right, rightKeySelector, resultSelector).Run();
    }

    /// <summary>
    /// Groups the right data source and joins the two sources matching them using the specified key selector, , taking all right values and combining any matching left values.
    /// This is the equivalent of SQL left join.
    /// </summary>
    /// <typeparam name="TLeft">The object type of the left data source.</typeparam>
    /// <typeparam name="TLeftKey">The key type of the left data source.</typeparam>
    /// <typeparam name="TRight">The object type of the right data source.</typeparam>
    /// <typeparam name="TRightKey">The key type of the right data source.</typeparam>
    /// <typeparam name="TDestination">The resulting object which.</typeparam>
    /// <param name="left">The left data source.</param>
    /// <param name="right">The right data source.</param>
    /// <param name="rightKeySelector">Specify the foreign key on the right data source.</param>
    /// <param name="resultSelector">The result selector.used to transform the combined data into. Example (left, right) =&gt; new CustomObject(key, left, right).</param>
    /// <returns>An observable which will emit change sets.</returns>
    public static IObservable<IChangeSet<TDestination, TLeftKey>> RightJoinMany<TLeft, TLeftKey, TRight, TRightKey, TDestination>(this IObservable<IChangeSet<TLeft, TLeftKey>> left, IObservable<IChangeSet<TRight, TRightKey>> right, Func<TRight, TLeftKey> rightKeySelector, Func<Optional<TLeft>, IGrouping<TRight, TRightKey, TLeftKey>, TDestination> resultSelector)
        where TLeft : notnull
        where TLeftKey : notnull
        where TRight : notnull
        where TRightKey : notnull
        where TDestination : notnull
    {
        if (left is null)
        {
            throw new ArgumentNullException(nameof(left));
        }

        if (right is null)
        {
            throw new ArgumentNullException(nameof(right));
        }

        if (rightKeySelector is null)
        {
            throw new ArgumentNullException(nameof(rightKeySelector));
        }

        if (resultSelector is null)
        {
            throw new ArgumentNullException(nameof(resultSelector));
        }

        return left.RightJoinMany(right, rightKeySelector, (_, leftValue, rightValue) => resultSelector(leftValue, rightValue));
    }

    /// <summary>
    /// Groups the right data source and joins the two sources matching them using the specified key selector,, taking all right values and combining any matching left values.
    /// This is the equivalent of SQL left join.
    /// </summary>
    /// <typeparam name="TLeft">The object type of the left data source.</typeparam>
    /// <typeparam name="TLeftKey">The key type of the left data source.</typeparam>
    /// <typeparam name="TRight">The object type of the right data source.</typeparam>
    /// <typeparam name="TRightKey">The key type of the right data source.</typeparam>
    /// <typeparam name="TDestination">The resulting object which. </typeparam>
    /// <param name="left">The left data source.</param>
    /// <param name="right">The right data source.</param>
    /// <param name="rightKeySelector">Specify the foreign key on the right data source.</param>
    /// <param name="resultSelector">The result selector.used to transform the combined data into. Example (key, left, right) => new CustomObject(key, left, right).</param>
    /// <returns>An observable which will emit change sets.</returns>
    public static IObservable<IChangeSet<TDestination, TLeftKey>> RightJoinMany<TLeft, TLeftKey, TRight, TRightKey, TDestination>(this IObservable<IChangeSet<TLeft, TLeftKey>> left, IObservable<IChangeSet<TRight, TRightKey>> right, Func<TRight, TLeftKey> rightKeySelector, Func<TLeftKey, Optional<TLeft>, IGrouping<TRight, TRightKey, TLeftKey>, TDestination> resultSelector)
        where TLeft : notnull
        where TLeftKey : notnull
        where TRight : notnull
        where TRightKey : notnull
        where TDestination : notnull
    {
        if (left is null)
        {
            throw new ArgumentNullException(nameof(left));
        }

        if (right is null)
        {
            throw new ArgumentNullException(nameof(right));
        }

        if (rightKeySelector is null)
        {
            throw new ArgumentNullException(nameof(rightKeySelector));
        }

        if (resultSelector is null)
        {
            throw new ArgumentNullException(nameof(resultSelector));
        }

        return new RightJoinMany<TLeft, TLeftKey, TRight, TRightKey, TDestination>(left, right, rightKeySelector, resultSelector).Run();
    }

    /// <summary>
    /// Defer the subscription until loaded and skip initial change set.
    /// </summary>
    /// <typeparam name="TObject">The type of the object.</typeparam>
    /// <typeparam name="TKey">The type of the key.</typeparam>
    /// <param name="source">The source.</param>
    /// <returns>An observable which emits change sets.</returns>
    /// <exception cref="System.ArgumentNullException">source.</exception>
    public static IObservable<IChangeSet<TObject, TKey>> SkipInitial<TObject, TKey>(this IObservable<IChangeSet<TObject, TKey>> source)
        where TObject : notnull
        where TKey : notnull
    {
        if (source is null)
        {
            throw new ArgumentNullException(nameof(source));
        }

        return source.DeferUntilLoaded().Skip(1);
    }

    /// <summary>
    /// Sorts using the specified comparer.
    /// Returns the underlying ChangeSet as per the system conventions.
    /// The resulting change set also exposes a sorted key value collection of the underlying cached data.
    /// </summary>
    /// <typeparam name="TObject">The type of the object.</typeparam>
    /// <typeparam name="TKey">The type of the key.</typeparam>
    /// <param name="source">The source.</param>
    /// <param name="comparer">The comparer.</param>
    /// <param name="sortOptimisations">Sort optimisation flags. Specify one or more sort optimisations.</param>
    /// <param name="resetThreshold">The number of updates before the entire list is resorted (rather than inline sort).</param>
    /// <returns>An observable which emits change sets.</returns>
    /// <exception cref="System.ArgumentNullException">
    /// source
    /// or
    /// comparer.
    /// </exception>
    public static IObservable<ISortedChangeSet<TObject, TKey>> Sort<TObject, TKey>(this IObservable<IChangeSet<TObject, TKey>> source, IComparer<TObject> comparer, SortOptimisations sortOptimisations = SortOptimisations.None, int resetThreshold = DefaultSortResetThreshold)
        where TObject : notnull
        where TKey : notnull
    {
        if (source is null)
        {
            throw new ArgumentNullException(nameof(source));
        }

        if (comparer is null)
        {
            throw new ArgumentNullException(nameof(comparer));
        }

        return new Sort<TObject, TKey>(source, comparer, sortOptimisations, resetThreshold: resetThreshold).Run();
    }

    /// <summary>
    /// Sorts a sequence as, using the comparer observable to determine order.
    /// </summary>
    /// <typeparam name="TObject">The type of the object.</typeparam>
    /// <typeparam name="TKey">The type of the key.</typeparam>
    /// <param name="source">The source.</param>
    /// <param name="comparerObservable">The comparer observable.</param>
    /// <param name="sortOptimisations">The sort optimisations.</param>
    /// <param name="resetThreshold">The reset threshold.</param>
    /// <returns>An observable which emits change sets.</returns>
    public static IObservable<ISortedChangeSet<TObject, TKey>> Sort<TObject, TKey>(this IObservable<IChangeSet<TObject, TKey>> source, IObservable<IComparer<TObject>> comparerObservable, SortOptimisations sortOptimisations = SortOptimisations.None, int resetThreshold = DefaultSortResetThreshold)
        where TObject : notnull
        where TKey : notnull
    {
        if (source is null)
        {
            throw new ArgumentNullException(nameof(source));
        }

        if (comparerObservable is null)
        {
            throw new ArgumentNullException(nameof(comparerObservable));
        }

        return new Sort<TObject, TKey>(source, null, sortOptimisations, comparerObservable, resetThreshold: resetThreshold).Run();
    }

    /// <summary>
    /// Sorts a sequence as, using the comparer observable to determine order.
    /// </summary>
    /// <typeparam name="TObject">The type of the object.</typeparam>
    /// <typeparam name="TKey">The type of the key.</typeparam>
    /// <param name="source">The source.</param>
    /// <param name="comparerObservable">The comparer observable.</param>
    /// <param name="resorter">Signal to instruct the algorithm to re-sort the entire data set.</param>
    /// <param name="sortOptimisations">The sort optimisations.</param>
    /// <param name="resetThreshold">The reset threshold.</param>
    /// <returns>An observable which emits change sets.</returns>
    public static IObservable<ISortedChangeSet<TObject, TKey>> Sort<TObject, TKey>(this IObservable<IChangeSet<TObject, TKey>> source, IObservable<IComparer<TObject>> comparerObservable, IObservable<Unit> resorter, SortOptimisations sortOptimisations = SortOptimisations.None, int resetThreshold = DefaultSortResetThreshold)
        where TObject : notnull
        where TKey : notnull
    {
        if (source is null)
        {
            throw new ArgumentNullException(nameof(source));
        }

        if (comparerObservable is null)
        {
            throw new ArgumentNullException(nameof(comparerObservable));
        }

        return new Sort<TObject, TKey>(source, null, sortOptimisations, comparerObservable, resorter, resetThreshold).Run();
    }

    /// <summary>
    /// Sorts a sequence as, using the comparer observable to determine order.
    /// </summary>
    /// <typeparam name="TObject">The type of the object.</typeparam>
    /// <typeparam name="TKey">The type of the key.</typeparam>
    /// <param name="source">The source.</param>
    /// <param name="comparer">The comparer to sort on.</param>
    /// <param name="resorter">Signal to instruct the algorithm to re-sort the entire data set.</param>
    /// <param name="sortOptimisations">The sort optimisations.</param>
    /// <param name="resetThreshold">The reset threshold.</param>
    /// <returns>An observable which emits change sets.</returns>
    public static IObservable<ISortedChangeSet<TObject, TKey>> Sort<TObject, TKey>(this IObservable<IChangeSet<TObject, TKey>> source, IComparer<TObject> comparer, IObservable<Unit> resorter, SortOptimisations sortOptimisations = SortOptimisations.None, int resetThreshold = DefaultSortResetThreshold)
        where TObject : notnull
        where TKey : notnull
    {
        if (source is null)
        {
            throw new ArgumentNullException(nameof(source));
        }

        if (resorter is null)
        {
            throw new ArgumentNullException(nameof(resorter));
        }

        return new Sort<TObject, TKey>(source, comparer, sortOptimisations, null, resorter, resetThreshold).Run();
    }

    /// <summary>
    /// Sorts a sequence by selected property.
    /// </summary>
    /// <typeparam name="TObject">The type of the object.</typeparam>
    /// <typeparam name="TKey">The type of the key.</typeparam>
    /// <param name="source">The source.</param>
    /// <param name="expression">The expression.</param>
    /// <param name="sortOrder">The sort order. Defaults to ascending.</param>
    /// <param name="sortOptimisations">The sort optimisations.</param>
    /// <param name="resetThreshold">The reset threshold.</param>
    /// <returns>An observable which emits change sets.</returns>
    public static IObservable<ISortedChangeSet<TObject, TKey>> SortBy<TObject, TKey>(
        this IObservable<IChangeSet<TObject, TKey>> source,
        Func<TObject, IComparable> expression,
        SortDirection sortOrder = SortDirection.Ascending,
        SortOptimisations sortOptimisations = SortOptimisations.None,
        int resetThreshold = DefaultSortResetThreshold)
        where TObject : notnull
        where TKey : notnull
    {
        source = source ?? throw new ArgumentNullException(nameof(source));
        expression = expression ?? throw new ArgumentNullException(nameof(expression));

        return source.Sort(
            sortOrder switch
            {
                SortDirection.Descending => SortExpressionComparer<TObject>.Descending(expression),
                _ => SortExpressionComparer<TObject>.Ascending(expression),
            },
            sortOptimisations,
            resetThreshold);
    }

    /// <summary>
    /// Prepends an empty change set to the source.
    /// </summary>
    /// <typeparam name="TObject">The object of the change set.</typeparam>
    /// <typeparam name="TKey">The key of the change set.</typeparam>
    /// <param name="source">The source observable change set.</param>
    /// <returns>An observable which emits change sets.</returns>
    public static IObservable<IChangeSet<TObject, TKey>> StartWithEmpty<TObject, TKey>(this IObservable<IChangeSet<TObject, TKey>> source)
        where TObject : notnull
        where TKey : notnull
    {
        return source.StartWith(ChangeSet<TObject, TKey>.Empty);
    }

    /// <summary>
    /// Prepends an empty change set to the source.
    /// </summary>
    /// <typeparam name="TObject">The object of the change set.</typeparam>
    /// <typeparam name="TKey">The key of the change set.</typeparam>
    /// <param name="source">The source observable change set.</param>
    /// <returns>An observable which emits sorted change sets.</returns>
    public static IObservable<ISortedChangeSet<TObject, TKey>> StartWithEmpty<TObject, TKey>(this IObservable<ISortedChangeSet<TObject, TKey>> source)
        where TObject : notnull
        where TKey : notnull
    {
        return source.StartWith(SortedChangeSet<TObject, TKey>.Empty);
    }

    /// <summary>
    /// Prepends an empty change set to the source.
    /// </summary>
    /// <typeparam name="TObject">The object of the change set.</typeparam>
    /// <typeparam name="TKey">The key of the change set.</typeparam>
    /// <param name="source">The source observable change set.</param>
    /// <returns>An observable which emits virtual change sets.</returns>
    public static IObservable<IVirtualChangeSet<TObject, TKey>> StartWithEmpty<TObject, TKey>(this IObservable<IVirtualChangeSet<TObject, TKey>> source)
        where TObject : notnull
        where TKey : notnull
    {
        return source.StartWith(VirtualChangeSet<TObject, TKey>.Empty);
    }

    /// <summary>
    /// Prepends an empty change set to the source.
    /// </summary>
    /// <typeparam name="TObject">The object of the change set.</typeparam>
    /// <typeparam name="TKey">The key of the change set.</typeparam>
    /// <param name="source">The source observable change set.</param>
    /// <returns>An observable which emits paged change sets.</returns>
    public static IObservable<IPagedChangeSet<TObject, TKey>> StartWithEmpty<TObject, TKey>(this IObservable<IPagedChangeSet<TObject, TKey>> source)
        where TObject : notnull
        where TKey : notnull
    {
        return source.StartWith(PagedChangeSet<TObject, TKey>.Empty);
    }

    /// <summary>
    /// Prepends an empty change set to the source.
    /// </summary>
    /// <typeparam name="TObject">The object of the change set.</typeparam>
    /// <typeparam name="TKey">The key of the change set.</typeparam>
    /// <typeparam name="TGroupKey">The grouping key type.</typeparam>
    /// <param name="source">The source observable change set.</param>
    /// <returns>An observable which emits group change sets.</returns>
    public static IObservable<IGroupChangeSet<TObject, TKey, TGroupKey>> StartWithEmpty<TObject, TKey, TGroupKey>(this IObservable<IGroupChangeSet<TObject, TKey, TGroupKey>> source)
        where TObject : notnull
        where TKey : notnull
        where TGroupKey : notnull
    {
        return source.StartWith(GroupChangeSet<TObject, TKey, TGroupKey>.Empty);
    }

    /// <summary>
    /// Prepends an empty change set to the source.
    /// </summary>
    /// <typeparam name="TObject">The object of the change set.</typeparam>
    /// <typeparam name="TKey">The key of the change set.</typeparam>
    /// <typeparam name="TGroupKey">The grouping key type.</typeparam>
    /// <param name="source">The source observable change set.</param>
    /// <returns>An observable which emits immutable group change sets.</returns>
    public static IObservable<IImmutableGroupChangeSet<TObject, TKey, TGroupKey>> StartWithEmpty<TObject, TKey, TGroupKey>(this IObservable<IImmutableGroupChangeSet<TObject, TKey, TGroupKey>> source)
        where TObject : notnull
        where TKey : notnull
        where TGroupKey : notnull
    {
        return source.StartWith(ImmutableGroupChangeSet<TObject, TKey, TGroupKey>.Empty);
    }

    /// <summary>
    /// Prepends an empty change set to the source.
    /// </summary>
    /// <typeparam name="T">The type of the item.</typeparam>
    /// <param name="source">The source read only collection.</param>
    /// <returns>A read only collection.</returns>
    public static IObservable<IReadOnlyCollection<T>> StartWithEmpty<T>(this IObservable<IReadOnlyCollection<T>> source)
    {
        return source.StartWith(ReadOnlyCollectionLight<T>.Empty);
    }

    /// <summary>
    /// The equivalent of rx StartsWith operator, but wraps the item in a change where reason is ChangeReason.Add.
    /// </summary>
    /// <typeparam name="TObject">The type of the object.</typeparam>
    /// <typeparam name="TKey">The type of the key.</typeparam>
    /// <param name="source">The source.</param>
    /// <param name="item">The item.</param>
    /// <returns>An observable which emits change sets.</returns>
    public static IObservable<IChangeSet<TObject, TKey>> StartWithItem<TObject, TKey>(this IObservable<IChangeSet<TObject, TKey>> source, TObject item)
        where TObject : IKey<TKey>
        where TKey : notnull
    {
        if (source is null)
        {
            throw new ArgumentNullException(nameof(source));
        }

        return source.StartWithItem(item, item.Key);
    }

    /// <summary>
    /// The equivalent of rx StartWith operator, but wraps the item in a change where reason is ChangeReason.Add.
    /// </summary>
    /// <typeparam name="TObject">The type of the object.</typeparam>
    /// <typeparam name="TKey">The type of the key.</typeparam>
    /// <param name="source">The source.</param>
    /// <param name="item">The item.</param>
    /// <param name="key">The key.</param>
    /// <returns>An observable which emits change sets.</returns>
    public static IObservable<IChangeSet<TObject, TKey>> StartWithItem<TObject, TKey>(this IObservable<IChangeSet<TObject, TKey>> source, TObject item, TKey key)
        where TObject : notnull
        where TKey : notnull
    {
        if (source is null)
        {
            throw new ArgumentNullException(nameof(source));
        }

        var change = new Change<TObject, TKey>(ChangeReason.Add, key, item);
        return source.StartWith(new ChangeSet<TObject, TKey> { change });
    }

    /// <summary>
    /// Subscribes to each item when it is added to the stream and un-subscribes when it is removed.  All items will be unsubscribed when the stream is disposed.
    /// </summary>
    /// <typeparam name="TObject">The type of the object.</typeparam>
    /// <typeparam name="TKey">The type of the key.</typeparam>
    /// <param name="source">The source.</param>
    /// <param name="subscriptionFactory">The subscription function.</param>
    /// <returns>An observable which emits a change set.</returns>
    /// <exception cref="System.ArgumentNullException">source
    /// or
    /// subscriptionFactory.</exception>
    /// <remarks>
    /// Subscribes to each item when it is added or updates and un-subscribes when it is removed.
    /// </remarks>
    public static IObservable<IChangeSet<TObject, TKey>> SubscribeMany<TObject, TKey>(this IObservable<IChangeSet<TObject, TKey>> source, Func<TObject, IDisposable> subscriptionFactory)
        where TObject : notnull
        where TKey : notnull
    {
        if (source is null)
        {
            throw new ArgumentNullException(nameof(source));
        }

        if (subscriptionFactory is null)
        {
            throw new ArgumentNullException(nameof(subscriptionFactory));
        }

        return new SubscribeMany<TObject, TKey>(source, subscriptionFactory).Run();
    }

    /// <summary>
    /// Subscribes to each item when it is added to the stream and unsubscribes when it is removed.  All items will be unsubscribed when the stream is disposed.
    /// </summary>
    /// <typeparam name="TObject">The type of the object.</typeparam>
    /// <typeparam name="TKey">The type of the key.</typeparam>
    /// <param name="source">The source.</param>
    /// <param name="subscriptionFactory">The subscription function.</param>
    /// <returns>An observable which emits a change set.</returns>
    /// <exception cref="System.ArgumentNullException">source
    /// or
    /// subscriptionFactory.</exception>
    /// <remarks>
    /// Subscribes to each item when it is added or updates and unsubscribes when it is removed.
    /// </remarks>
    public static IObservable<IChangeSet<TObject, TKey>> SubscribeMany<TObject, TKey>(this IObservable<IChangeSet<TObject, TKey>> source, Func<TObject, TKey, IDisposable> subscriptionFactory)
        where TObject : notnull
        where TKey : notnull
    {
        if (source is null)
        {
            throw new ArgumentNullException(nameof(source));
        }

        if (subscriptionFactory is null)
        {
            throw new ArgumentNullException(nameof(subscriptionFactory));
        }

        return new SubscribeMany<TObject, TKey>(source, subscriptionFactory).Run();
    }

    /// <summary>
    /// Suppress refresh notifications.
    /// </summary>
    /// <typeparam name="TObject">The object of the change set.</typeparam>
    /// <typeparam name="TKey">The key of the change set.</typeparam>
    /// <param name="source">The source observable change set.</param>
    /// <returns>An observable which emits change sets.</returns>
    public static IObservable<IChangeSet<TObject, TKey>> SuppressRefresh<TObject, TKey>(this IObservable<IChangeSet<TObject, TKey>> source)
        where TObject : notnull
        where TKey : notnull
    {
        return source.WhereReasonsAreNot(ChangeReason.Refresh);
    }

    /// <summary>
    /// Transforms an observable sequence of observable caches into a single sequence
    /// producing values only from the most recent observable sequence.
    /// Each time a new inner observable sequence is received, unsubscribe from the
    /// previous inner observable sequence and clear the existing result set.
    /// </summary>
    /// <typeparam name="TObject">The type of the object.</typeparam>
    /// <typeparam name="TKey">The type of the key.</typeparam>
    /// <param name="sources">The source.</param>
    /// <returns>
    /// The observable sequence that at any point in time produces the elements of the most recent inner observable sequence that has been received.
    /// </returns>
    public static IObservable<IChangeSet<TObject, TKey>> Switch<TObject, TKey>(this IObservable<IObservableCache<TObject, TKey>> sources)
        where TObject : notnull
        where TKey : notnull
    {
        if (sources is null)
        {
            throw new ArgumentNullException(nameof(sources));
        }

        return sources.Select(cache => cache.Connect()).Switch();
    }

    /// <summary>
    /// Transforms an observable sequence of observable changes sets into an observable sequence
    /// producing values only from the most recent observable sequence.
    /// Each time a new inner observable sequence is received, unsubscribe from the
    /// previous inner observable sequence and clear the existing result set.
    /// </summary>
    /// <typeparam name="TObject">The type of the object.</typeparam>
    /// <typeparam name="TKey">The type of the key.</typeparam>
    /// <param name="sources">The source.</param>
    /// <returns>
    /// The observable sequence that at any point in time produces the elements of the most recent inner observable sequence that has been received.
    /// </returns>
    public static IObservable<IChangeSet<TObject, TKey>> Switch<TObject, TKey>(this IObservable<IObservable<IChangeSet<TObject, TKey>>> sources)
        where TObject : notnull
        where TKey : notnull
    {
        if (sources is null)
        {
            throw new ArgumentNullException(nameof(sources));
        }

        return new Switch<TObject, TKey>(sources).Run();
    }

    /// <summary>
    /// Converts the change set into a fully formed collection. Each change in the source results in a new collection.
    /// </summary>
    /// <typeparam name="TObject">The type of the object.</typeparam>
    /// <typeparam name="TKey">The type of the key.</typeparam>
    /// <param name="source">The source.</param>
    /// <returns>An observable which emits the read only collection.</returns>
    public static IObservable<IReadOnlyCollection<TObject>> ToCollection<TObject, TKey>(this IObservable<IChangeSet<TObject, TKey>> source)
        where TObject : notnull
        where TKey : notnull
    {
        return source.QueryWhenChanged(query => new ReadOnlyCollectionLight<TObject>(query.Items));
    }

    /// <summary>
    /// Converts the observable to an observable change set.
    /// Change set observes observable change events.
    /// </summary>
    /// <typeparam name="TObject">The type of the object.</typeparam>
    /// <typeparam name="TKey">The type of the key.</typeparam>
    /// <param name="source">The source.</param>
    /// <param name="keySelector">The key selector.</param>
    /// <param name="expireAfter">Specify on a per object level the maximum time before an object expires from a cache.</param>
    /// <param name="limitSizeTo">Remove the oldest items when the size has reached this limit.</param>
    /// <param name="scheduler">The scheduler (only used for time expiry).</param>
    /// <returns>An observable which will emit changes.</returns>
    /// <exception cref="System.ArgumentNullException">source
    /// or
    /// keySelector.</exception>
    public static IObservable<IChangeSet<TObject, TKey>> ToObservableChangeSet<TObject, TKey>(this IObservable<TObject> source, Func<TObject, TKey> keySelector, Func<TObject, TimeSpan?>? expireAfter = null, int limitSizeTo = -1, IScheduler? scheduler = null)
        where TObject : notnull
        where TKey : notnull
    {
        if (source is null)
        {
            throw new ArgumentNullException(nameof(source));
        }

        if (keySelector is null)
        {
            throw new ArgumentNullException(nameof(keySelector));
        }

        return new ToObservableChangeSet<TObject, TKey>(source, keySelector, expireAfter, limitSizeTo, scheduler).Run();
    }

    /// <summary>
    /// Converts the observable to an observable change set.
    /// Change set observes observable change events.
    /// </summary>
    /// <typeparam name="TObject">The type of the object.</typeparam>
    /// <typeparam name="TKey">The type of the key.</typeparam>
    /// <param name="source">The source.</param>
    /// <param name="keySelector">The key selector.</param>
    /// <param name="expireAfter">Specify on a per object level the maximum time before an object expires from a cache.</param>
    /// <param name="limitSizeTo">Remove the oldest items when the size has reached this limit.</param>
    /// <param name="scheduler">The scheduler (only used for time expiry).</param>
    /// <returns>An observable change set.</returns>
    /// <exception cref="System.ArgumentNullException">source
    /// or
    /// keySelector.</exception>
    public static IObservable<IChangeSet<TObject, TKey>> ToObservableChangeSet<TObject, TKey>(this IObservable<IEnumerable<TObject>> source, Func<TObject, TKey> keySelector, Func<TObject, TimeSpan?>? expireAfter = null, int limitSizeTo = -1, IScheduler? scheduler = null)
        where TObject : notnull
        where TKey : notnull
    {
        if (source is null)
        {
            throw new ArgumentNullException(nameof(source));
        }

        if (keySelector is null)
        {
            throw new ArgumentNullException(nameof(keySelector));
        }

        return new ToObservableChangeSet<TObject, TKey>(source, keySelector, expireAfter, limitSizeTo, scheduler).Run();
    }

    /// <summary>
    /// Converts an observable change set into an observable optional that emits the value for the given key.
    /// </summary>
    /// <typeparam name="TObject">The type of the object.</typeparam>
    /// <typeparam name="TKey">The type of the key.</typeparam>
    /// <param name="source">The source.</param>
    /// <param name="key">The key value.</param>
    /// <param name="equalityComparer">Optional <see cref="IEqualityComparer{T}"/> instance used to determine if an object value has changed.</param>
    /// <returns>An observable optional.</returns>
    /// <exception cref="System.ArgumentNullException">source is null.</exception>
    public static IObservable<Optional<TObject>> ToObservableOptional<TObject, TKey>(this IObservable<IChangeSet<TObject, TKey>> source, TKey key, IEqualityComparer<TObject>? equalityComparer = null)
        where TObject : notnull
        where TKey : notnull
    {
        if (source is null)
        {
            throw new ArgumentNullException(nameof(source));
        }

        return new ToObservableOptional<TObject, TKey>(source, key, equalityComparer).Run();
    }

    /// <summary>
    /// Converts an observable cache into an observable optional that emits the value for the given key.
    /// </summary>
    /// <typeparam name="TObject">The type of the object.</typeparam>
    /// <typeparam name="TKey">The type of the key.</typeparam>
    /// <param name="source">The source.</param>
    /// <param name="key">The key value.</param>
    /// <param name="initialOptionalWhenMissing">Indicates if an initial Optional None should be emitted if the value doesn't exist.</param>
    /// <param name="equalityComparer">Optional <see cref="IEqualityComparer{T}"/> instance used to determine if an object value has changed.</param>
    /// <returns>An observable optional.</returns>
    /// <exception cref="System.ArgumentNullException">source is null.</exception>
    public static IObservable<Optional<TObject>> ToObservableOptional<TObject, TKey>(this IObservable<IChangeSet<TObject, TKey>> source, TKey key, bool initialOptionalWhenMissing, IEqualityComparer<TObject>? equalityComparer = null)
        where TObject : notnull
        where TKey : notnull
    {
        if (initialOptionalWhenMissing)
        {
            var seenValue = false;
            var locker = new object();

            var optional = source.ToObservableOptional(key, equalityComparer).Synchronize(locker).Do(_ => seenValue = true);
            var missing = Observable.Return(Optional.None<TObject>()).Synchronize(locker).Where(_ => !seenValue);

            return optional.Merge(missing);
        }

        return source.ToObservableOptional(key, equalityComparer);
    }

    /// <summary>
    /// Limits the size of the result set to the specified number.
    /// </summary>
    /// <typeparam name="TObject">The type of the object.</typeparam>
    /// <typeparam name="TKey">The type of the key.</typeparam>
    /// <param name="source">The source.</param>
    /// <param name="size">The size.</param>
    /// <returns>An observable which will emit virtual change sets.</returns>
    /// <exception cref="System.ArgumentNullException">source.</exception>
    /// <exception cref="System.ArgumentOutOfRangeException">size;Size should be greater than zero.</exception>
    public static IObservable<IVirtualChangeSet<TObject, TKey>> Top<TObject, TKey>(this IObservable<ISortedChangeSet<TObject, TKey>> source, int size)
        where TObject : notnull
        where TKey : notnull
    {
        if (source is null)
        {
            throw new ArgumentNullException(nameof(source));
        }

        if (size <= 0)
        {
            throw new ArgumentOutOfRangeException(nameof(size), "Size should be greater than zero");
        }

        return new Virtualise<TObject, TKey>(source, Observable.Return(new VirtualRequest(0, size))).Run();
    }

    /// <summary>
    /// Limits the size of the result set to the specified number, ordering by the comparer.
    /// </summary>
    /// <typeparam name="TObject">The type of the object.</typeparam>
    /// <typeparam name="TKey">The type of the key.</typeparam>
    /// <param name="source">The source.</param>
    /// <param name="comparer">The comparer.</param>
    /// <param name="size">The size.</param>
    /// <returns>An observable which will emit virtual change sets.</returns>
    /// <exception cref="System.ArgumentNullException">source.</exception>
    /// <exception cref="System.ArgumentOutOfRangeException">size;Size should be greater than zero.</exception>
    public static IObservable<IVirtualChangeSet<TObject, TKey>> Top<TObject, TKey>(this IObservable<IChangeSet<TObject, TKey>> source, IComparer<TObject> comparer, int size)
        where TObject : notnull
        where TKey : notnull
    {
        if (source is null)
        {
            throw new ArgumentNullException(nameof(source));
        }

        if (comparer is null)
        {
            throw new ArgumentNullException(nameof(comparer));
        }

        if (size <= 0)
        {
            throw new ArgumentOutOfRangeException(nameof(size), "Size should be greater than zero");
        }

        return source.Sort(comparer).Top(size);
    }

    /// <summary>
    /// Converts the change set into a fully formed sorted collection. Each change in the source results in a new sorted collection.
    /// </summary>
    /// <typeparam name="TObject">The type of the object.</typeparam>
    /// <typeparam name="TKey">The type of the key.</typeparam>
    /// <typeparam name="TSortKey">The sort key.</typeparam>
    /// <param name="source">The source.</param>
    /// <param name="sort">The sort function.</param>
    /// <param name="sortOrder">The sort order. Defaults to ascending.</param>
    /// <returns>An observable which emits the read only collection.</returns>
    public static IObservable<IReadOnlyCollection<TObject>> ToSortedCollection<TObject, TKey, TSortKey>(this IObservable<IChangeSet<TObject, TKey>> source, Func<TObject, TSortKey> sort, SortDirection sortOrder = SortDirection.Ascending)
        where TObject : notnull
        where TKey : notnull
        where TSortKey : notnull
    {
        return source.QueryWhenChanged(query => sortOrder == SortDirection.Ascending ? new ReadOnlyCollectionLight<TObject>(query.Items.OrderBy(sort)) : new ReadOnlyCollectionLight<TObject>(query.Items.OrderByDescending(sort)));
    }

    /// <summary>
    /// Converts the change set into a fully formed sorted collection. Each change in the source results in a new sorted collection.
    /// </summary>
    /// <typeparam name="TObject">The type of the object.</typeparam>
    /// <typeparam name="TKey">The type of the key.</typeparam>
    /// <param name="source">The source.</param>
    /// <param name="comparer">The sort comparer.</param>
    /// <returns>An observable which emits the read only collection.</returns>
    public static IObservable<IReadOnlyCollection<TObject>> ToSortedCollection<TObject, TKey>(this IObservable<IChangeSet<TObject, TKey>> source, IComparer<TObject> comparer)
        where TObject : notnull
        where TKey : notnull
    {
        return source.QueryWhenChanged(
            query =>
            {
                var items = query.Items.AsList();
                items.Sort(comparer);
                return new ReadOnlyCollectionLight<TObject>(items);
            });
    }

    /// <summary>
    /// Projects each update item to a new form using the specified transform function.
    /// </summary>
    /// <typeparam name="TDestination">The type of the destination.</typeparam>
    /// <typeparam name="TSource">The type of the source.</typeparam>
    /// <typeparam name="TKey">The type of the key.</typeparam>
    /// <param name="source">The source.</param>
    /// <param name="transformFactory">The transform factory.</param>
    /// <param name="transformOnRefresh">Should a new transform be applied when a refresh event is received.</param>
    /// <returns>
    /// A transformed update collection.
    /// </returns>
    /// <exception cref="System.ArgumentNullException">source
    /// or
    /// transformFactory.</exception>
    public static IObservable<IChangeSet<TDestination, TKey>> Transform<TDestination, TSource, TKey>(this IObservable<IChangeSet<TSource, TKey>> source, Func<TSource, TDestination> transformFactory, bool transformOnRefresh)
        where TDestination : notnull
        where TSource : notnull
        where TKey : notnull
    {
        if (source is null)
        {
            throw new ArgumentNullException(nameof(source));
        }

        if (transformFactory is null)
        {
            throw new ArgumentNullException(nameof(transformFactory));
        }

        return source.Transform((current, _, _) => transformFactory(current), transformOnRefresh);
    }

    /// <summary>
    /// Projects each update item to a new form using the specified transform function.
    /// </summary>
    /// <typeparam name="TDestination">The type of the destination.</typeparam>
    /// <typeparam name="TSource">The type of the source.</typeparam>
    /// <typeparam name="TKey">The type of the key.</typeparam>
    /// <param name="source">The source.</param>
    /// <param name="transformFactory">The transform factory.</param>
    /// <param name="transformOnRefresh">Should a new transform be applied when a refresh event is received.</param>
    /// <returns>
    /// A transformed update collection.
    /// </returns>
    /// <exception cref="System.ArgumentNullException">source
    /// or
    /// transformFactory.</exception>
    public static IObservable<IChangeSet<TDestination, TKey>> Transform<TDestination, TSource, TKey>(this IObservable<IChangeSet<TSource, TKey>> source, Func<TSource, TKey, TDestination> transformFactory, bool transformOnRefresh)
        where TDestination : notnull
        where TSource : notnull
        where TKey : notnull
    {
        if (source is null)
        {
            throw new ArgumentNullException(nameof(source));
        }

        if (transformFactory is null)
        {
            throw new ArgumentNullException(nameof(transformFactory));
        }

        return source.Transform((current, _, key) => transformFactory(current, key), transformOnRefresh);
    }

    /// <summary>
    /// Projects each update item to a new form using the specified transform function.
    /// </summary>
    /// <typeparam name="TDestination">The type of the destination.</typeparam>
    /// <typeparam name="TSource">The type of the source.</typeparam>
    /// <typeparam name="TKey">The type of the key.</typeparam>
    /// <param name="source">The source.</param>
    /// <param name="transformFactory">The transform factory.</param>
    /// <param name="transformOnRefresh">Should a new transform be applied when a refresh event is received.</param>
    /// <returns>
    /// A transformed update collection.
    /// </returns>
    /// <exception cref="System.ArgumentNullException">source
    /// or
    /// transformFactory.</exception>
    public static IObservable<IChangeSet<TDestination, TKey>> Transform<TDestination, TSource, TKey>(this IObservable<IChangeSet<TSource, TKey>> source, Func<TSource, Optional<TSource>, TKey, TDestination> transformFactory, bool transformOnRefresh)
        where TDestination : notnull
        where TSource : notnull
        where TKey : notnull
    {
        if (source is null)
        {
            throw new ArgumentNullException(nameof(source));
        }

        if (transformFactory is null)
        {
            throw new ArgumentNullException(nameof(transformFactory));
        }

        return new Transform<TDestination, TSource, TKey>(source, transformFactory, transformOnRefresh: transformOnRefresh).Run();
    }

    /// <summary>
    /// Projects each update item to a new form using the specified transform function.
    /// </summary>
    /// <typeparam name="TDestination">The type of the destination.</typeparam>
    /// <typeparam name="TSource">The type of the source.</typeparam>
    /// <typeparam name="TKey">The type of the key.</typeparam>
    /// <param name="source">The source.</param>
    /// <param name="transformFactory">The transform factory.</param>
    /// <param name="forceTransform">Invoke to force a new transform for items matching the selected objects.</param>
    /// <returns>
    /// A transformed update collection.
    /// </returns>
    /// <exception cref="System.ArgumentNullException">source
    /// or
    /// transformFactory.</exception>
    public static IObservable<IChangeSet<TDestination, TKey>> Transform<TDestination, TSource, TKey>(this IObservable<IChangeSet<TSource, TKey>> source, Func<TSource, TDestination> transformFactory, IObservable<Func<TSource, bool>>? forceTransform = null)
        where TDestination : notnull
        where TSource : notnull
        where TKey : notnull
    {
        if (source is null)
        {
            throw new ArgumentNullException(nameof(source));
        }

        if (transformFactory is null)
        {
            throw new ArgumentNullException(nameof(transformFactory));
        }

        return source.Transform((current, _, _) => transformFactory(current), forceTransform?.ForForced<TSource, TKey>());
    }

    /// <summary>
    /// Projects each update item to a new form using the specified transform function.
    /// </summary>
    /// <typeparam name="TDestination">The type of the destination.</typeparam>
    /// <typeparam name="TSource">The type of the source.</typeparam>
    /// <typeparam name="TKey">The type of the key.</typeparam>
    /// <param name="source">The source.</param>
    /// <param name="transformFactory">The transform factory.</param>
    /// <param name="forceTransform">Invoke to force a new transform for items matching the selected objects.</param>
    /// <returns>
    /// A transformed update collection.
    /// </returns>
    /// <exception cref="System.ArgumentNullException">source
    /// or
    /// transformFactory.</exception>
    public static IObservable<IChangeSet<TDestination, TKey>> Transform<TDestination, TSource, TKey>(this IObservable<IChangeSet<TSource, TKey>> source, Func<TSource, TKey, TDestination> transformFactory, IObservable<Func<TSource, TKey, bool>>? forceTransform = null)
        where TDestination : notnull
        where TSource : notnull
        where TKey : notnull
    {
        if (source is null)
        {
            throw new ArgumentNullException(nameof(source));
        }

        if (transformFactory is null)
        {
            throw new ArgumentNullException(nameof(transformFactory));
        }

        return source.Transform((current, _, key) => transformFactory(current, key), forceTransform);
    }

    /// <summary>
    /// Projects each update item to a new form using the specified transform function.
    /// </summary>
    /// <typeparam name="TDestination">The type of the destination.</typeparam>
    /// <typeparam name="TSource">The type of the source.</typeparam>
    /// <typeparam name="TKey">The type of the key.</typeparam>
    /// <param name="source">The source.</param>
    /// <param name="transformFactory">The transform factory.</param>
    /// <param name="forceTransform">Invoke to force a new transform for items matching the selected objects.</param>
    /// <returns>
    /// A transformed update collection.
    /// </returns>
    /// <exception cref="System.ArgumentNullException">source
    /// or
    /// transformFactory.</exception>
    public static IObservable<IChangeSet<TDestination, TKey>> Transform<TDestination, TSource, TKey>(this IObservable<IChangeSet<TSource, TKey>> source, Func<TSource, Optional<TSource>, TKey, TDestination> transformFactory, IObservable<Func<TSource, TKey, bool>>? forceTransform = null)
        where TDestination : notnull
        where TSource : notnull
        where TKey : notnull
    {
        if (source is null)
        {
            throw new ArgumentNullException(nameof(source));
        }

        if (transformFactory is null)
        {
            throw new ArgumentNullException(nameof(transformFactory));
        }

        if (forceTransform is not null)
        {
            return new TransformWithForcedTransform<TDestination, TSource, TKey>(source, transformFactory, forceTransform).Run();
        }

        return new Transform<TDestination, TSource, TKey>(source, transformFactory).Run();
    }

    /// <summary>
    /// Projects each update item to a new form using the specified transform function.
    /// </summary>
    /// <typeparam name="TDestination">The type of the destination.</typeparam>
    /// <typeparam name="TSource">The type of the source.</typeparam>
    /// <typeparam name="TKey">The type of the key.</typeparam>
    /// <param name="source">The source.</param>
    /// <param name="transformFactory">The transform factory.</param>
    /// <param name="forceTransform">Invoke to force a new transform for all items.</param>
    /// <returns>
    /// A transformed update collection.
    /// </returns>
    /// <exception cref="System.ArgumentNullException">source
    /// or
    /// transformFactory.</exception>
    public static IObservable<IChangeSet<TDestination, TKey>> Transform<TDestination, TSource, TKey>(this IObservable<IChangeSet<TSource, TKey>> source, Func<TSource, TDestination> transformFactory, IObservable<Unit> forceTransform)
        where TDestination : notnull
        where TSource : notnull
        where TKey : notnull
    {
        return source.Transform((cur, _, _) => transformFactory(cur), forceTransform.ForForced<TSource, TKey>());
    }

    /// <summary>
    /// Projects each update item to a new form using the specified transform function.
    /// </summary>
    /// <typeparam name="TDestination">The type of the destination.</typeparam>
    /// <typeparam name="TSource">The type of the source.</typeparam>
    /// <typeparam name="TKey">The type of the key.</typeparam>
    /// <param name="source">The source.</param>
    /// <param name="transformFactory">The transform factory.</param>
    /// <param name="forceTransform">Invoke to force a new transform for all items.</param>#
    /// <returns>
    /// A transformed update collection.
    /// </returns>
    /// <exception cref="System.ArgumentNullException">source
    /// or
    /// transformFactory.</exception>
    public static IObservable<IChangeSet<TDestination, TKey>> Transform<TDestination, TSource, TKey>(this IObservable<IChangeSet<TSource, TKey>> source, Func<TSource, TKey, TDestination> transformFactory, IObservable<Unit> forceTransform)
        where TDestination : notnull
        where TSource : notnull
        where TKey : notnull
    {
        if (source is null)
        {
            throw new ArgumentNullException(nameof(source));
        }

        if (transformFactory is null)
        {
            throw new ArgumentNullException(nameof(transformFactory));
        }

        if (forceTransform is null)
        {
            throw new ArgumentNullException(nameof(forceTransform));
        }

        return source.Transform((cur, _, key) => transformFactory(cur, key), forceTransform.ForForced<TSource, TKey>());
    }

    /// <summary>
    /// Projects each update item to a new form using the specified transform function.
    /// </summary>
    /// <typeparam name="TDestination">The type of the destination.</typeparam>
    /// <typeparam name="TSource">The type of the source.</typeparam>
    /// <typeparam name="TKey">The type of the key.</typeparam>
    /// <param name="source">The source.</param>
    /// <param name="transformFactory">The transform factory.</param>
    /// <param name="forceTransform">Invoke to force a new transform for all items.</param>#
    /// <returns>
    /// A transformed update collection.
    /// </returns>
    /// <exception cref="System.ArgumentNullException">source
    /// or
    /// transformFactory.</exception>
    public static IObservable<IChangeSet<TDestination, TKey>> Transform<TDestination, TSource, TKey>(this IObservable<IChangeSet<TSource, TKey>> source, Func<TSource, Optional<TSource>, TKey, TDestination> transformFactory, IObservable<Unit> forceTransform)
        where TDestination : notnull
        where TSource : notnull
        where TKey : notnull
    {
        if (source is null)
        {
            throw new ArgumentNullException(nameof(source));
        }

        if (transformFactory is null)
        {
            throw new ArgumentNullException(nameof(transformFactory));
        }

        if (forceTransform is null)
        {
            throw new ArgumentNullException(nameof(forceTransform));
        }

        return source.Transform(transformFactory, forceTransform.ForForced<TSource, TKey>());
    }

    /// <summary>
    /// Projects each update item to a new form using the specified transform function.
    /// </summary>
    /// <typeparam name="TDestination">The type of the destination.</typeparam>
    /// <typeparam name="TSource">The type of the source.</typeparam>
    /// <typeparam name="TKey">The type of the key.</typeparam>
    /// <param name="source">The source.</param>
    /// <param name="transformFactory">The transform factory.</param>
    /// <param name="forceTransform">Invoke to force a new transform for items matching the selected objects.</param>
    /// <returns>
    /// A transformed update collection.
    /// </returns>
    /// <exception cref="System.ArgumentNullException">source
    /// or
    /// transformFactory.</exception>
    public static IObservable<IChangeSet<TDestination, TKey>> TransformAsync<TDestination, TSource, TKey>(this IObservable<IChangeSet<TSource, TKey>> source, Func<TSource, Task<TDestination>> transformFactory, IObservable<Func<TSource, TKey, bool>>? forceTransform = null)
        where TDestination : notnull
        where TSource : notnull
        where TKey : notnull
    {
        if (source is null)
        {
            throw new ArgumentNullException(nameof(source));
        }

        if (transformFactory is null)
        {
            throw new ArgumentNullException(nameof(transformFactory));
        }

        return source.TransformAsync((current, _, _) => transformFactory(current), forceTransform);
    }

    /// <summary>
    /// Projects each update item to a new form using the specified transform function.
    /// </summary>
    /// <typeparam name="TDestination">The type of the destination.</typeparam>
    /// <typeparam name="TSource">The type of the source.</typeparam>
    /// <typeparam name="TKey">The type of the key.</typeparam>
    /// <param name="source">The source.</param>
    /// <param name="transformFactory">The transform factory.</param>
    /// <param name="forceTransform">Invoke to force a new transform for items matching the selected objects.</param>
    /// <returns>
    /// A transformed update collection.
    /// </returns>
    /// <exception cref="System.ArgumentNullException">source
    /// or
    /// transformFactory.</exception>
    public static IObservable<IChangeSet<TDestination, TKey>> TransformAsync<TDestination, TSource, TKey>(this IObservable<IChangeSet<TSource, TKey>> source, Func<TSource, TKey, Task<TDestination>> transformFactory, IObservable<Func<TSource, TKey, bool>>? forceTransform = null)
        where TDestination : notnull
        where TSource : notnull
        where TKey : notnull
    {
        if (source is null)
        {
            throw new ArgumentNullException(nameof(source));
        }

        if (transformFactory is null)
        {
            throw new ArgumentNullException(nameof(transformFactory));
        }

        return source.TransformAsync((current, _, key) => transformFactory(current, key), forceTransform);
    }

    /// <summary>
    /// Projects each update item to a new form using the specified transform function.
    /// </summary>
    /// <typeparam name="TDestination">The type of the destination.</typeparam>
    /// <typeparam name="TSource">The type of the source.</typeparam>
    /// <typeparam name="TKey">The type of the key.</typeparam>
    /// <param name="source">The source.</param>
    /// <param name="transformFactory">The transform factory.</param>
    /// <param name="forceTransform">Invoke to force a new transform for items matching the selected objects.</param>
    /// <returns>
    /// A transformed update collection.
    /// </returns>
    /// <exception cref="System.ArgumentNullException">source
    /// or
    /// transformFactory.</exception>
    public static IObservable<IChangeSet<TDestination, TKey>> TransformAsync<TDestination, TSource, TKey>(this IObservable<IChangeSet<TSource, TKey>> source, Func<TSource, Optional<TSource>, TKey, Task<TDestination>> transformFactory, IObservable<Func<TSource, TKey, bool>>? forceTransform = null)
        where TDestination : notnull
        where TSource : notnull
        where TKey : notnull
    {
        if (source is null)
        {
            throw new ArgumentNullException(nameof(source));
        }

        if (transformFactory is null)
        {
            throw new ArgumentNullException(nameof(transformFactory));
        }

        return new TransformAsync<TDestination, TSource, TKey>(source, transformFactory, null, forceTransform).Run();
    }

    /// <summary>
    /// Equivalent to a select many transform. To work, the key must individually identify each child.
    /// </summary>
    /// <typeparam name="TDestination">The type of the destination.</typeparam>
    /// <typeparam name="TDestinationKey">The type of the destination key.</typeparam>
    /// <typeparam name="TSource">The type of the source.</typeparam>
    /// <typeparam name="TSourceKey">The type of the source key.</typeparam>
    /// <returns>An observable with the transformed change set.</returns>
    /// <param name="source">The source.</param>
    /// <param name="manySelector">Will select a enumerable of values.</param>
    /// <param name="keySelector">The key selector which must be unique across all.</param>
    public static IObservable<IChangeSet<TDestination, TDestinationKey>> TransformMany<TDestination, TDestinationKey, TSource, TSourceKey>(this IObservable<IChangeSet<TSource, TSourceKey>> source, Func<TSource, IEnumerable<TDestination>> manySelector, Func<TDestination, TDestinationKey> keySelector)
        where TDestination : notnull
        where TDestinationKey : notnull
        where TSource : notnull
        where TSourceKey : notnull
    {
        return new TransformMany<TDestination, TDestinationKey, TSource, TSourceKey>(source, manySelector, keySelector).Run();
    }

    /// <summary>
    /// Flatten the nested observable collection, and subsequently observe observable collection changes.
    /// </summary>
    /// <typeparam name="TDestination">The type of the destination.</typeparam>
    /// <typeparam name="TDestinationKey">The type of the destination key.</typeparam>
    /// <typeparam name="TSource">The type of the source.</typeparam>
    /// <typeparam name="TSourceKey">The type of the source key.</typeparam>
    /// <returns>An observable with the transformed change set.</returns>
    /// <param name="source">The source.</param>
    /// <param name="manySelector">Will select a enumerable of values.</param>
    /// <param name="keySelector">The key selector which must be unique across all.</param>
    public static IObservable<IChangeSet<TDestination, TDestinationKey>> TransformMany<TDestination, TDestinationKey, TSource, TSourceKey>(this IObservable<IChangeSet<TSource, TSourceKey>> source, Func<TSource, ObservableCollection<TDestination>> manySelector, Func<TDestination, TDestinationKey> keySelector)
        where TDestination : notnull
        where TDestinationKey : notnull
        where TSource : notnull
        where TSourceKey : notnull
    {
        return new TransformMany<TDestination, TDestinationKey, TSource, TSourceKey>(source, manySelector, keySelector).Run();
    }

    /// <summary>
    /// Flatten the nested observable collection, and subsequently observe observable collection changes.
    /// </summary>
    /// <typeparam name="TDestination">The type of the destination.</typeparam>
    /// <typeparam name="TDestinationKey">The type of the destination key.</typeparam>
    /// <typeparam name="TSource">The type of the source.</typeparam>
    /// <typeparam name="TSourceKey">The type of the source key.</typeparam>
    /// <returns>An observable with the transformed change set.</returns>
    /// <param name="source">The source.</param>
    /// <param name="manySelector">Will select a enumerable of values.</param>
    /// <param name="keySelector">The key selector which must be unique across all.</param>
    public static IObservable<IChangeSet<TDestination, TDestinationKey>> TransformMany<TDestination, TDestinationKey, TSource, TSourceKey>(this IObservable<IChangeSet<TSource, TSourceKey>> source, Func<TSource, ReadOnlyObservableCollection<TDestination>> manySelector, Func<TDestination, TDestinationKey> keySelector)
        where TDestination : notnull
        where TDestinationKey : notnull
        where TSource : notnull
        where TSourceKey : notnull
    {
        return new TransformMany<TDestination, TDestinationKey, TSource, TSourceKey>(source, manySelector, keySelector).Run();
    }

    /// <summary>
    /// Flatten the nested observable cache, and subsequently observe observable cache changes.
    /// </summary>
    /// <typeparam name="TDestination">The type of the destination.</typeparam>
    /// <typeparam name="TDestinationKey">The type of the destination key.</typeparam>
    /// <typeparam name="TSource">The type of the source.</typeparam>
    /// <typeparam name="TSourceKey">The type of the source key.</typeparam>
    /// <returns>An observable with the transformed change set.</returns>
    /// <param name="source">The source.</param>
    /// <param name="manySelector">Will select an observable cache of values.</param>
    /// <param name="keySelector">The key selector which must be unique across all.</param>
    public static IObservable<IChangeSet<TDestination, TDestinationKey>> TransformMany<TDestination, TDestinationKey, TSource, TSourceKey>(this IObservable<IChangeSet<TSource, TSourceKey>> source, Func<TSource, IObservableCache<TDestination, TDestinationKey>> manySelector, Func<TDestination, TDestinationKey> keySelector)
        where TDestination : notnull
        where TDestinationKey : notnull
        where TSource : notnull
        where TSourceKey : notnull
    {
        return new TransformMany<TDestination, TDestinationKey, TSource, TSourceKey>(source, manySelector, keySelector).Run();
    }

    /// <summary>
    /// Projects each update item to a new form using the specified transform function,
    /// providing an error handling action to safely handle transform errors without killing the stream.
    /// </summary>
    /// <typeparam name="TDestination">The type of the destination.</typeparam>
    /// <typeparam name="TSource">The type of the source.</typeparam>
    /// <typeparam name="TKey">The type of the key.</typeparam>
    /// <param name="source">The source.</param>
    /// <param name="transformFactory">The transform factory.</param>
    /// <param name="errorHandler">Provides the option to safely handle errors without killing the stream.</param>
    /// <param name="forceTransform">Invoke to force a new transform for items matching the selected objects.</param>
    /// <returns>
    /// A transformed update collection.
    /// </returns>
    /// <exception cref="System.ArgumentNullException">source
    /// or
    /// transformFactory.</exception>
    public static IObservable<IChangeSet<TDestination, TKey>> TransformSafe<TDestination, TSource, TKey>(this IObservable<IChangeSet<TSource, TKey>> source, Func<TSource, TDestination> transformFactory, Action<Error<TSource, TKey>> errorHandler, IObservable<Func<TSource, bool>>? forceTransform = null)
        where TDestination : notnull
        where TSource : notnull
        where TKey : notnull
    {
        if (source is null)
        {
            throw new ArgumentNullException(nameof(source));
        }

        if (transformFactory is null)
        {
            throw new ArgumentNullException(nameof(transformFactory));
        }

        if (errorHandler is null)
        {
            throw new ArgumentNullException(nameof(errorHandler));
        }

        return source.TransformSafe((current, _, _) => transformFactory(current), errorHandler, forceTransform.ForForced<TSource, TKey>());
    }

    /// <summary>
    /// Projects each update item to a new form using the specified transform function,
    /// providing an error handling action to safely handle transform errors without killing the stream.
    /// </summary>
    /// <typeparam name="TDestination">The type of the destination.</typeparam>
    /// <typeparam name="TSource">The type of the source.</typeparam>
    /// <typeparam name="TKey">The type of the key.</typeparam>
    /// <param name="source">The source.</param>
    /// <param name="transformFactory">The transform factory.</param>
    /// <param name="errorHandler">Provides the option to safely handle errors without killing the stream.</param>
    /// <param name="forceTransform">Invoke to force a new transform for items matching the selected objects.</param>
    /// <returns>
    /// A transformed update collection.
    /// </returns>
    /// <exception cref="System.ArgumentNullException">source
    /// or
    /// transformFactory.</exception>
    public static IObservable<IChangeSet<TDestination, TKey>> TransformSafe<TDestination, TSource, TKey>(this IObservable<IChangeSet<TSource, TKey>> source, Func<TSource, TKey, TDestination> transformFactory, Action<Error<TSource, TKey>> errorHandler, IObservable<Func<TSource, TKey, bool>>? forceTransform = null)
        where TDestination : notnull
        where TSource : notnull
        where TKey : notnull
    {
        if (source is null)
        {
            throw new ArgumentNullException(nameof(source));
        }

        if (transformFactory is null)
        {
            throw new ArgumentNullException(nameof(transformFactory));
        }

        if (errorHandler is null)
        {
            throw new ArgumentNullException(nameof(errorHandler));
        }

        return source.TransformSafe((current, _, key) => transformFactory(current, key), errorHandler, forceTransform);
    }

    /// <summary>
    /// Projects each update item to a new form using the specified transform function,
    /// providing an error handling action to safely handle transform errors without killing the stream.
    /// </summary>
    /// <typeparam name="TDestination">The type of the destination.</typeparam>
    /// <typeparam name="TSource">The type of the source.</typeparam>
    /// <typeparam name="TKey">The type of the key.</typeparam>
    /// <param name="source">The source.</param>
    /// <param name="transformFactory">The transform factory.</param>
    /// <param name="errorHandler">Provides the option to safely handle errors without killing the stream.</param>
    /// <param name="forceTransform">Invoke to force a new transform for items matching the selected objects.</param>
    /// <returns>
    /// A transformed update collection.
    /// </returns>
    /// <exception cref="System.ArgumentNullException">source
    /// or
    /// transformFactory.</exception>
    public static IObservable<IChangeSet<TDestination, TKey>> TransformSafe<TDestination, TSource, TKey>(this IObservable<IChangeSet<TSource, TKey>> source, Func<TSource, Optional<TSource>, TKey, TDestination> transformFactory, Action<Error<TSource, TKey>> errorHandler, IObservable<Func<TSource, TKey, bool>>? forceTransform = null)
        where TDestination : notnull
        where TSource : notnull
        where TKey : notnull
    {
        if (source is null)
        {
            throw new ArgumentNullException(nameof(source));
        }

        if (transformFactory is null)
        {
            throw new ArgumentNullException(nameof(transformFactory));
        }

        if (errorHandler is null)
        {
            throw new ArgumentNullException(nameof(errorHandler));
        }

        if (forceTransform is not null)
        {
            return new TransformWithForcedTransform<TDestination, TSource, TKey>(source, transformFactory, forceTransform, errorHandler).Run();
        }

        return new Transform<TDestination, TSource, TKey>(source, transformFactory, errorHandler).Run();
    }

    /// <summary>
    /// Projects each update item to a new form using the specified transform function,
    /// providing an error handling action to safely handle transform errors without killing the stream.
    /// </summary>
    /// <typeparam name="TDestination">The type of the destination.</typeparam>
    /// <typeparam name="TSource">The type of the source.</typeparam>
    /// <typeparam name="TKey">The type of the key.</typeparam>
    /// <param name="source">The source.</param>
    /// <param name="transformFactory">The transform factory.</param>
    /// <param name="errorHandler">Provides the option to safely handle errors without killing the stream.</param>
    /// <param name="forceTransform">Invoke to force a new transform for all items.</param>
    /// <returns>
    /// A transformed update collection.
    /// </returns>
    /// <exception cref="System.ArgumentNullException">source
    /// or
    /// transformFactory.</exception>
    public static IObservable<IChangeSet<TDestination, TKey>> TransformSafe<TDestination, TSource, TKey>(this IObservable<IChangeSet<TSource, TKey>> source, Func<TSource, TDestination> transformFactory, Action<Error<TSource, TKey>> errorHandler, IObservable<Unit> forceTransform)
        where TDestination : notnull
        where TSource : notnull
        where TKey : notnull
    {
        return source.TransformSafe((cur, _, _) => transformFactory(cur), errorHandler, forceTransform.ForForced<TSource, TKey>());
    }

    /// <summary>
    /// Projects each update item to a new form using the specified transform function,
    /// providing an error handling action to safely handle transform errors without killing the stream.
    /// </summary>
    /// <typeparam name="TDestination">The type of the destination.</typeparam>
    /// <typeparam name="TSource">The type of the source.</typeparam>
    /// <typeparam name="TKey">The type of the key.</typeparam>
    /// <param name="source">The source.</param>
    /// <param name="transformFactory">The transform factory.</param>
    /// <param name="errorHandler">Provides the option to safely handle errors without killing the stream.</param>
    /// <param name="forceTransform">Invoke to force a new transform for all items.</param>#
    /// <returns>
    /// A transformed update collection.
    /// </returns>
    /// <exception cref="System.ArgumentNullException">source
    /// or
    /// transformFactory.</exception>
    public static IObservable<IChangeSet<TDestination, TKey>> TransformSafe<TDestination, TSource, TKey>(this IObservable<IChangeSet<TSource, TKey>> source, Func<TSource, TKey, TDestination> transformFactory, Action<Error<TSource, TKey>> errorHandler, IObservable<Unit> forceTransform)
        where TDestination : notnull
        where TSource : notnull
        where TKey : notnull
    {
        if (source is null)
        {
            throw new ArgumentNullException(nameof(source));
        }

        if (transformFactory is null)
        {
            throw new ArgumentNullException(nameof(transformFactory));
        }

        if (forceTransform is null)
        {
            throw new ArgumentNullException(nameof(forceTransform));
        }

        return source.TransformSafe((cur, _, key) => transformFactory(cur, key), errorHandler, forceTransform.ForForced<TSource, TKey>());
    }

    /// <summary>
    /// Projects each update item to a new form using the specified transform function,
    /// providing an error handling action to safely handle transform errors without killing the stream.
    /// </summary>
    /// <typeparam name="TDestination">The type of the destination.</typeparam>
    /// <typeparam name="TSource">The type of the source.</typeparam>
    /// <typeparam name="TKey">The type of the key.</typeparam>
    /// <param name="source">The source.</param>
    /// <param name="transformFactory">The transform factory.</param>
    /// <param name="errorHandler">Provides the option to safely handle errors without killing the stream.</param>
    /// <param name="forceTransform">Invoke to force a new transform for all items.</param>#
    /// <returns>
    /// A transformed update collection.
    /// </returns>
    /// <exception cref="System.ArgumentNullException">source
    /// or
    /// transformFactory.</exception>
    public static IObservable<IChangeSet<TDestination, TKey>> TransformSafe<TDestination, TSource, TKey>(this IObservable<IChangeSet<TSource, TKey>> source, Func<TSource, Optional<TSource>, TKey, TDestination> transformFactory, Action<Error<TSource, TKey>> errorHandler, IObservable<Unit> forceTransform)
        where TDestination : notnull
        where TSource : notnull
        where TKey : notnull
    {
        if (source is null)
        {
            throw new ArgumentNullException(nameof(source));
        }

        if (transformFactory is null)
        {
            throw new ArgumentNullException(nameof(transformFactory));
        }

        if (forceTransform is null)
        {
            throw new ArgumentNullException(nameof(forceTransform));
        }

        return source.TransformSafe(transformFactory, errorHandler, forceTransform.ForForced<TSource, TKey>());
    }

    /// <summary>
    /// Projects each update item to a new form using the specified transform function.
    /// </summary>
    /// <typeparam name="TDestination">The type of the destination.</typeparam>
    /// <typeparam name="TSource">The type of the source.</typeparam>
    /// <typeparam name="TKey">The type of the key.</typeparam>
    /// <param name="source">The source.</param>
    /// <param name="transformFactory">The transform factory.</param>
    /// <param name="errorHandler">The error handler.</param>
    /// <param name="forceTransform">Invoke to force a new transform for items matching the selected objects.</param>
    /// <returns>
    /// A transformed update collection.
    /// </returns>
    /// <exception cref="System.ArgumentNullException">source
    /// or
    /// transformFactory.</exception>
    public static IObservable<IChangeSet<TDestination, TKey>> TransformSafeAsync<TDestination, TSource, TKey>(this IObservable<IChangeSet<TSource, TKey>> source, Func<TSource, Task<TDestination>> transformFactory, Action<Error<TSource, TKey>> errorHandler, IObservable<Func<TSource, TKey, bool>>? forceTransform = null)
        where TDestination : notnull
        where TSource : notnull
        where TKey : notnull
    {
        if (source is null)
        {
            throw new ArgumentNullException(nameof(source));
        }

        if (transformFactory is null)
        {
            throw new ArgumentNullException(nameof(transformFactory));
        }

        if (errorHandler is null)
        {
            throw new ArgumentNullException(nameof(errorHandler));
        }

        return source.TransformSafeAsync((current, _, _) => transformFactory(current), errorHandler, forceTransform);
    }

    /// <summary>
    /// Projects each update item to a new form using the specified transform function.
    /// </summary>
    /// <typeparam name="TDestination">The type of the destination.</typeparam>
    /// <typeparam name="TSource">The type of the source.</typeparam>
    /// <typeparam name="TKey">The type of the key.</typeparam>
    /// <param name="source">The source.</param>
    /// <param name="transformFactory">The transform factory.</param>
    /// <param name="errorHandler">The error handler.</param>
    /// <param name="forceTransform">Invoke to force a new transform for items matching the selected objects.</param>
    /// <returns>
    /// A transformed update collection.
    /// </returns>
    /// <exception cref="System.ArgumentNullException">source
    /// or
    /// transformFactory.</exception>
    public static IObservable<IChangeSet<TDestination, TKey>> TransformSafeAsync<TDestination, TSource, TKey>(this IObservable<IChangeSet<TSource, TKey>> source, Func<TSource, TKey, Task<TDestination>> transformFactory, Action<Error<TSource, TKey>> errorHandler, IObservable<Func<TSource, TKey, bool>>? forceTransform = null)
        where TDestination : notnull
        where TSource : notnull
        where TKey : notnull
    {
        if (source is null)
        {
            throw new ArgumentNullException(nameof(source));
        }

        if (transformFactory is null)
        {
            throw new ArgumentNullException(nameof(transformFactory));
        }

        if (errorHandler is null)
        {
            throw new ArgumentNullException(nameof(errorHandler));
        }

        return source.TransformSafeAsync((current, _, key) => transformFactory(current, key), errorHandler, forceTransform);
    }

    /// <summary>
    /// Projects each update item to a new form using the specified transform function.
    /// </summary>
    /// <typeparam name="TDestination">The type of the destination.</typeparam>
    /// <typeparam name="TSource">The type of the source.</typeparam>
    /// <typeparam name="TKey">The type of the key.</typeparam>
    /// <param name="source">The source.</param>
    /// <param name="transformFactory">The transform factory.</param>
    /// <param name="errorHandler">The error handler.</param>
    /// <param name="forceTransform">Invoke to force a new transform for items matching the selected objects.</param>
    /// <returns>
    /// A transformed update collection.
    /// </returns>
    /// <exception cref="System.ArgumentNullException">source
    /// or
    /// transformFactory.</exception>
    public static IObservable<IChangeSet<TDestination, TKey>> TransformSafeAsync<TDestination, TSource, TKey>(this IObservable<IChangeSet<TSource, TKey>> source, Func<TSource, Optional<TSource>, TKey, Task<TDestination>> transformFactory, Action<Error<TSource, TKey>> errorHandler, IObservable<Func<TSource, TKey, bool>>? forceTransform = null)
        where TDestination : notnull
        where TSource : notnull
        where TKey : notnull
    {
        if (source is null)
        {
            throw new ArgumentNullException(nameof(source));
        }

        if (transformFactory is null)
        {
            throw new ArgumentNullException(nameof(transformFactory));
        }

        if (errorHandler is null)
        {
            throw new ArgumentNullException(nameof(errorHandler));
        }

        return new TransformAsync<TDestination, TSource, TKey>(source, transformFactory, errorHandler, forceTransform).Run();
    }

    /// <summary>
    /// Transforms the object to a fully recursive tree, create a hierarchy based on the pivot function.
    /// </summary>
    /// <typeparam name="TObject">The type of the object.</typeparam>
    /// <typeparam name="TKey">The type of the key.</typeparam>
    /// <param name="source">The source.</param>
    /// <param name="pivotOn">The pivot on.</param>
    /// <param name="predicateChanged">Observable to change the underlying predicate.</param>
    /// <returns>An observable which will emit change sets.</returns>
    public static IObservable<IChangeSet<Node<TObject, TKey>, TKey>> TransformToTree<TObject, TKey>(this IObservable<IChangeSet<TObject, TKey>> source, Func<TObject, TKey> pivotOn, IObservable<Func<Node<TObject, TKey>, bool>>? predicateChanged = null)
        where TObject : class
        where TKey : notnull
    {
        if (source is null)
        {
            throw new ArgumentNullException(nameof(source));
        }

        if (pivotOn is null)
        {
            throw new ArgumentNullException(nameof(pivotOn));
        }

        return new TreeBuilder<TObject, TKey>(source, pivotOn, predicateChanged).Run();
    }

    /// <summary>
    /// Projects each update item to a new form using the specified transform function and when an update is received, allows the preservation of the previous instance.
    /// </summary>
    /// <typeparam name="TDestination">The type of the destination.</typeparam>
    /// <typeparam name="TSource">The type of the source.</typeparam>
    /// <typeparam name="TKey">The type of the key.</typeparam>
    /// <param name="source">The source.</param>
    /// <param name="transformFactory">The transform factory.</param>
    /// <param name="updateAction">Apply changes to the original. Example (previousTransformedItem, newOriginalItem) => previousTransformedItem.Value = newOriginalItem.</param>
    /// <returns>
    /// A transformed update collection.
    /// </returns>
    /// <exception cref="System.ArgumentNullException">source
    /// or
    /// transformFactory.</exception>
    public static IObservable<IChangeSet<TDestination, TKey>> TransformWithInlineUpdate<TDestination, TSource, TKey>(this IObservable<IChangeSet<TSource, TKey>> source, Func<TSource, TDestination> transformFactory, Action<TDestination, TSource> updateAction)
        where TDestination : class
        where TSource : notnull
        where TKey : notnull
    {
        if (source is null)
        {
            throw new ArgumentNullException(nameof(source));
        }

        if (transformFactory is null)
        {
            throw new ArgumentNullException(nameof(transformFactory));
        }

        if (updateAction is null)
        {
            throw new ArgumentNullException(nameof(updateAction));
        }

        return new TransformWithInlineUpdate<TDestination, TSource, TKey>(source, transformFactory, updateAction).Run();
    }

    /// <summary>
    /// Projects each update item to a new form using the specified transform function and when an update is received, allows the preservation of the previous instance.
    /// </summary>
    /// <typeparam name="TDestination">The type of the destination.</typeparam>
    /// <typeparam name="TSource">The type of the source.</typeparam>
    /// <typeparam name="TKey">The type of the key.</typeparam>
    /// <param name="source">The source.</param>
    /// <param name="transformFactory">The transform factory.</param>
    /// <param name="updateAction">Apply changes to the original. Example (previousTransformedItem, newOriginalItem) => previousTransformedItem.Value = newOriginalItem.</param>
    /// <param name="errorHandler">The error handler.</param>
    /// <returns>
    /// A transformed update collection.
    /// </returns>
    /// <exception cref="System.ArgumentNullException">source
    /// or
    /// transformFactory.</exception>
    public static IObservable<IChangeSet<TDestination, TKey>> TransformWithInlineUpdate<TDestination, TSource, TKey>(this IObservable<IChangeSet<TSource, TKey>> source, Func<TSource, TDestination> transformFactory, Action<TDestination, TSource> updateAction, Action<Error<TSource, TKey>> errorHandler)
        where TDestination : class
        where TSource : notnull
        where TKey : notnull
    {
        if (source is null)
        {
            throw new ArgumentNullException(nameof(source));
        }

        if (transformFactory is null)
        {
            throw new ArgumentNullException(nameof(transformFactory));
        }

        if (updateAction is null)
        {
            throw new ArgumentNullException(nameof(updateAction));
        }

        if (errorHandler is null)
        {
            throw new ArgumentNullException(nameof(errorHandler));
        }

        return new TransformWithInlineUpdate<TDestination, TSource, TKey>(source, transformFactory, updateAction, errorHandler).Run();
    }

    /// <summary>
    /// Converts moves changes to remove + add.
    /// </summary>
    /// <typeparam name="TObject">The type of the object.</typeparam>
    /// <typeparam name="TKey">The type of the key.</typeparam>
    /// <param name="source">The source.</param>
    /// <returns>the same SortedChangeSets, except all moves are replaced with remove + add.</returns>
    public static IObservable<ISortedChangeSet<TObject, TKey>> TreatMovesAsRemoveAdd<TObject, TKey>(this IObservable<ISortedChangeSet<TObject, TKey>> source)
        where TObject : notnull
        where TKey : notnull
    {
        if (source is null)
        {
            throw new ArgumentNullException(nameof(source));
        }

        IEnumerable<Change<TObject, TKey>> ReplaceMoves(IChangeSet<TObject, TKey> items)
        {
            foreach (var change in items)
            {
                if (change.Reason == ChangeReason.Moved)
                {
                    yield return new Change<TObject, TKey>(ChangeReason.Remove, change.Key, change.Current, change.PreviousIndex);

                    yield return new Change<TObject, TKey>(ChangeReason.Add, change.Key, change.Current, change.CurrentIndex);
                }
                else
                {
                    yield return change;
                }
            }
        }

        return source.Select(changes => new SortedChangeSet<TObject, TKey>(changes.SortedItems, ReplaceMoves(changes)));
    }

    /// <summary>
    /// Produces a boolean observable indicating whether the latest resulting value from all of the specified observables matches
    /// the equality condition. The observable is re-evaluated whenever
    ///
    /// i) The cache changes
    /// or ii) The inner observable changes.
    /// </summary>
    /// <typeparam name="TObject">The type of the object.</typeparam>
    /// <typeparam name="TKey">The type of the key.</typeparam>
    /// <typeparam name="TValue">The type of the value.</typeparam>
    /// <param name="source">The source.</param>
    /// <param name="observableSelector">Selector which returns the target observable.</param>
    /// <param name="equalityCondition">The equality condition.</param>
    /// <returns>An observable which boolean values indicating if true.</returns>
    /// <exception cref="System.ArgumentNullException">source.</exception>
    public static IObservable<bool> TrueForAll<TObject, TKey, TValue>(this IObservable<IChangeSet<TObject, TKey>> source, Func<TObject, IObservable<TValue>> observableSelector, Func<TValue, bool> equalityCondition)
        where TObject : notnull
        where TKey : notnull
        where TValue : notnull
    {
        return source.TrueFor(observableSelector, items => items.All(o => o.LatestValue.HasValue && equalityCondition(o.LatestValue.Value)));
    }

    /// <summary>
    /// Produces a boolean observable indicating whether the latest resulting value from all of the specified observables matches
    /// the equality condition. The observable is re-evaluated whenever
    ///
    /// i) The cache changes
    /// or ii) The inner observable changes.
    /// </summary>
    /// <typeparam name="TObject">The type of the object.</typeparam>
    /// <typeparam name="TKey">The type of the key.</typeparam>
    /// <typeparam name="TValue">The type of the value.</typeparam>
    /// <param name="source">The source.</param>
    /// <param name="observableSelector">Selector which returns the target observable.</param>
    /// <param name="equalityCondition">The equality condition.</param>
    /// <returns>An observable which boolean values indicating if true.</returns>
    /// <exception cref="System.ArgumentNullException">source.</exception>
    public static IObservable<bool> TrueForAll<TObject, TKey, TValue>(this IObservable<IChangeSet<TObject, TKey>> source, Func<TObject, IObservable<TValue>> observableSelector, Func<TObject, TValue, bool> equalityCondition)
        where TObject : notnull
        where TKey : notnull
        where TValue : notnull
    {
        return source.TrueFor(observableSelector, items => items.All(o => o.LatestValue.HasValue && equalityCondition(o.Item, o.LatestValue.Value)));
    }

    /// <summary>
    /// Produces a boolean observable indicating whether the resulting value of whether any of the specified observables matches
    /// the equality condition. The observable is re-evaluated whenever
    /// i) The cache changes.
    /// or ii) The inner observable changes.
    /// </summary>
    /// <typeparam name="TObject">The type of the object.</typeparam>
    /// <typeparam name="TKey">The type of the key.</typeparam>
    /// <typeparam name="TValue">The type of the value.</typeparam>
    /// <param name="source">The source.</param>
    /// <param name="observableSelector">The observable selector.</param>
    /// <param name="equalityCondition">The equality condition.</param>
    /// <returns>An observable which boolean values indicating if true.</returns>
    /// <exception cref="System.ArgumentNullException">
    /// source
    /// or
    /// observableSelector
    /// or
    /// equalityCondition.
    /// </exception>
    public static IObservable<bool> TrueForAny<TObject, TKey, TValue>(this IObservable<IChangeSet<TObject, TKey>> source, Func<TObject, IObservable<TValue>> observableSelector, Func<TObject, TValue, bool> equalityCondition)
        where TObject : notnull
        where TKey : notnull
        where TValue : notnull
    {
        return source.TrueFor(observableSelector, items => items.Any(o => o.LatestValue.HasValue && equalityCondition(o.Item, o.LatestValue.Value)));
    }

    /// <summary>
    /// Produces a boolean observable indicating whether the resulting value of whether any of the specified observables matches
    /// the equality condition. The observable is re-evaluated whenever
    /// i) The cache changes.
    /// or ii) The inner observable changes.
    /// </summary>
    /// <typeparam name="TObject">The type of the object.</typeparam>
    /// <typeparam name="TKey">The type of the key.</typeparam>
    /// <typeparam name="TValue">The type of the value.</typeparam>
    /// <param name="source">The source.</param>
    /// <param name="observableSelector">The observable selector.</param>
    /// <param name="equalityCondition">The equality condition.</param>
    /// <returns>An observable which boolean values indicating if true.</returns>
    /// <exception cref="System.ArgumentNullException">
    /// source
    /// or
    /// observableSelector
    /// or
    /// equalityCondition.
    /// </exception>
    public static IObservable<bool> TrueForAny<TObject, TKey, TValue>(this IObservable<IChangeSet<TObject, TKey>> source, Func<TObject, IObservable<TValue>> observableSelector, Func<TValue, bool> equalityCondition)
        where TObject : notnull
        where TKey : notnull
        where TValue : notnull
    {
        if (source is null)
        {
            throw new ArgumentNullException(nameof(source));
        }

        if (observableSelector is null)
        {
            throw new ArgumentNullException(nameof(observableSelector));
        }

        if (equalityCondition is null)
        {
            throw new ArgumentNullException(nameof(equalityCondition));
        }

        return source.TrueFor(observableSelector, items => items.Any(o => o.LatestValue.HasValue && equalityCondition(o.LatestValue.Value)));
    }

    /// <summary>
    /// Updates the index for an object which implements IIndexAware.
    /// </summary>
    /// <typeparam name="TObject">The type of the object.</typeparam>
    /// <typeparam name="TKey">The type of the key.</typeparam>
    /// <param name="source">The source.</param>
    /// <returns>An observable which emits the sorted change set.</returns>
    public static IObservable<ISortedChangeSet<TObject, TKey>> UpdateIndex<TObject, TKey>(this IObservable<ISortedChangeSet<TObject, TKey>> source)
        where TObject : IIndexAware
        where TKey : notnull
    {
        return source.Do(changes => changes.SortedItems.Select((update, index) => new { update, index }).ForEach(u => u.update.Value.Index = u.index));
    }

    /// <summary>
    /// Virtualises the underlying data from the specified source.
    /// </summary>
    /// <typeparam name="TObject">The type of the object.</typeparam>
    /// <typeparam name="TKey">The type of the key.</typeparam>
    /// <param name="source">The source.</param>
    /// <param name="virtualRequests">The virirtualising requests.</param>
    /// <returns>An observable which will emit virtual change sets.</returns>
    /// <exception cref="System.ArgumentNullException">source.</exception>
    public static IObservable<IVirtualChangeSet<TObject, TKey>> Virtualise<TObject, TKey>(this IObservable<ISortedChangeSet<TObject, TKey>> source, IObservable<IVirtualRequest> virtualRequests)
        where TObject : notnull
        where TKey : notnull
    {
        if (source is null)
        {
            throw new ArgumentNullException(nameof(source));
        }

        if (virtualRequests is null)
        {
            throw new ArgumentNullException(nameof(virtualRequests));
        }

        return new Virtualise<TObject, TKey>(source, virtualRequests).Run();
    }

    /// <summary>
    /// Returns an observable of any updates which match the specified key,  proceeded with the initial cache state.
    /// </summary>
    /// <typeparam name="TObject">The type of the object.</typeparam>
    /// <typeparam name="TKey">The type of the key.</typeparam>
    /// <param name="source">The source.</param>
    /// <param name="key">The key.</param>
    /// <returns>An observable which emits the change.</returns>
    public static IObservable<Change<TObject, TKey>> Watch<TObject, TKey>(this IObservable<IChangeSet<TObject, TKey>> source, TKey key)
        where TObject : notnull
        where TKey : notnull
    {
        if (source is null)
        {
            throw new ArgumentNullException(nameof(source));
        }

        return source.SelectMany(updates => updates).Where(update => update.Key.Equals(key));
    }

    /// <summary>
    /// Watches updates for a single value matching the specified key.
    /// </summary>
    /// <typeparam name="TObject">The type of the object.</typeparam>
    /// <typeparam name="TKey">The type of the key.</typeparam>
    /// <param name="source">The source.</param>
    /// <param name="key">The key.</param>
    /// <returns>An observable which emits the object value.</returns>
    /// <exception cref="System.ArgumentNullException">source.</exception>
    public static IObservable<TObject> WatchValue<TObject, TKey>(this IObservableCache<TObject, TKey> source, TKey key)
        where TObject : notnull
        where TKey : notnull
    {
        if (source is null)
        {
            throw new ArgumentNullException(nameof(source));
        }

        return source.Watch(key).Select(u => u.Current);
    }

    /// <summary>
    /// Watches updates for a single value matching the specified key.
    /// </summary>
    /// <typeparam name="TObject">The type of the object.</typeparam>
    /// <typeparam name="TKey">The type of the key.</typeparam>
    /// <param name="source">The source.</param>
    /// <param name="key">The key.</param>
    /// <returns>An observable which emits the object value.</returns>
    /// <exception cref="System.ArgumentNullException">source.</exception>
    public static IObservable<TObject> WatchValue<TObject, TKey>(this IObservable<IChangeSet<TObject, TKey>> source, TKey key)
        where TObject : notnull
        where TKey : notnull
    {
        if (source is null)
        {
            throw new ArgumentNullException(nameof(source));
        }

        return source.Watch(key).Select(u => u.Current);
    }

    /// <summary>
    /// Watches each item in the collection and notifies when any of them has changed.
    /// </summary>
    /// <typeparam name="TObject">The type of the object.</typeparam>
    /// <typeparam name="TKey">The type of the key.</typeparam>
    /// <param name="source">The source.</param>
    /// <param name="propertiesToMonitor">specify properties to Monitor, or omit to monitor all property changes.</param>
    /// <returns>An observable which emits the object which has had a property changed.</returns>
    public static IObservable<TObject?> WhenAnyPropertyChanged<TObject, TKey>(this IObservable<IChangeSet<TObject, TKey>> source, params string[] propertiesToMonitor)
        where TObject : INotifyPropertyChanged
        where TKey : notnull
    {
        if (source is null)
        {
            throw new ArgumentNullException(nameof(source));
        }

        return source.MergeMany(t => t.WhenAnyPropertyChanged(propertiesToMonitor));
    }

    /// <summary>
    /// Watches each item in the collection and notifies when any of them has changed.
    /// </summary>
    /// <typeparam name="TObject">The type of the object.</typeparam>
    /// <typeparam name="TKey">The type of the key.</typeparam>
    /// <typeparam name="TValue">The type of the value.</typeparam>
    /// <param name="source">The source.</param>
    /// <param name="propertyAccessor">The property accessor.</param>
    /// <param name="notifyOnInitialValue">If true the resulting observable includes the initial value.</param>
    /// <returns>An observable which emits a property when it has changed.</returns>
    public static IObservable<PropertyValue<TObject, TValue>> WhenPropertyChanged<TObject, TKey, TValue>(this IObservable<IChangeSet<TObject, TKey>> source, Expression<Func<TObject, TValue>> propertyAccessor, bool notifyOnInitialValue = true)
        where TObject : INotifyPropertyChanged
        where TKey : notnull
    {
        if (source is null)
        {
            throw new ArgumentNullException(nameof(source));
        }

        if (propertyAccessor is null)
        {
            throw new ArgumentNullException(nameof(propertyAccessor));
        }

        return source.MergeMany(t => t.WhenPropertyChanged(propertyAccessor, notifyOnInitialValue));
    }

    /// <summary>
    /// Watches each item in the collection and notifies when any of them has changed.
    /// </summary>
    /// <typeparam name="TObject">The type of the object.</typeparam>
    /// <typeparam name="TKey">The type of the key.</typeparam>
    /// <typeparam name="TValue">The type of the value.</typeparam>
    /// <param name="source">The source.</param>
    /// <param name="propertyAccessor">The property accessor.</param>
    /// <param name="notifyOnInitialValue">If true the resulting observable includes the initial value.</param>
    /// <returns>An observable which emits a value when it has changed.</returns>
    public static IObservable<TValue?> WhenValueChanged<TObject, TKey, TValue>(this IObservable<IChangeSet<TObject, TKey>> source, Expression<Func<TObject, TValue>> propertyAccessor, bool notifyOnInitialValue = true)
        where TObject : INotifyPropertyChanged
        where TKey : notnull
    {
        if (source is null)
        {
            throw new ArgumentNullException(nameof(source));
        }

        if (propertyAccessor is null)
        {
            throw new ArgumentNullException(nameof(propertyAccessor));
        }

        return source.MergeMany(t => t.WhenChanged(propertyAccessor, notifyOnInitialValue));
    }

    /// <summary>
    /// Includes changes for the specified reasons only.
    /// </summary>
    /// <typeparam name="TObject">The type of the object.</typeparam>
    /// <typeparam name="TKey">The type of the key.</typeparam>
    /// <param name="source">The source.</param>
    /// <param name="reasons">The reasons.</param>
    /// <returns>An observable which emits a change set with items matching the reasons.</returns>
    /// <exception cref="System.ArgumentNullException">reasons.</exception>
    /// <exception cref="System.ArgumentException">Must select at least on reason.</exception>
    public static IObservable<IChangeSet<TObject, TKey>> WhereReasonsAre<TObject, TKey>(this IObservable<IChangeSet<TObject, TKey>> source, params ChangeReason[] reasons)
        where TObject : notnull
        where TKey : notnull
    {
        if (reasons is null)
        {
            throw new ArgumentNullException(nameof(reasons));
        }

        if (reasons.Length == 0)
        {
            throw new ArgumentException("Must select at least one reason");
        }

        var hashed = new HashSet<ChangeReason>(reasons);

        return source.Select(updates => new ChangeSet<TObject, TKey>(updates.Where(u => hashed.Contains(u.Reason)))).NotEmpty();
    }

    /// <summary>
    /// Excludes updates for the specified reasons.
    /// </summary>
    /// <typeparam name="TObject">The type of the object.</typeparam>
    /// <typeparam name="TKey">The type of the key.</typeparam>
    /// <param name="source">The source.</param>
    /// <param name="reasons">The reasons.</param>
    /// <returns>An observable which emits a change set with items not matching the reasons.</returns>
    /// <exception cref="System.ArgumentNullException">reasons.</exception>
    /// <exception cref="System.ArgumentException">Must select at least on reason.</exception>
    public static IObservable<IChangeSet<TObject, TKey>> WhereReasonsAreNot<TObject, TKey>(this IObservable<IChangeSet<TObject, TKey>> source, params ChangeReason[] reasons)
        where TObject : notnull
        where TKey : notnull
    {
        if (reasons is null)
        {
            throw new ArgumentNullException(nameof(reasons));
        }

        if (reasons.Length == 0)
        {
            throw new ArgumentException("Must select at least one reason");
        }

        var hashed = new HashSet<ChangeReason>(reasons);

        return source.Select(updates => new ChangeSet<TObject, TKey>(updates.Where(u => !hashed.Contains(u.Reason)))).NotEmpty();
    }

    /// <summary>
    /// Apply a logical Xor operator between the collections.
    /// Items which are only in one of the sources are included in the result.
    /// </summary>
    /// <typeparam name="TObject">The type of the object.</typeparam>
    /// <typeparam name="TKey">The type of the key.</typeparam>
    /// <param name="source">The source.</param>
    /// <param name="others">The others.</param>
    /// <returns>An observable which emits a change set.</returns>
    /// <exception cref="System.ArgumentNullException">
    /// source
    /// or
    /// others.
    /// </exception>
    public static IObservable<IChangeSet<TObject, TKey>> Xor<TObject, TKey>(this IObservable<IChangeSet<TObject, TKey>> source, params IObservable<IChangeSet<TObject, TKey>>[] others)
        where TObject : notnull
        where TKey : notnull
    {
        if (source is null)
        {
            throw new ArgumentNullException(nameof(source));
        }

        if (others is null || others.Length == 0)
        {
            throw new ArgumentNullException(nameof(others));
        }

        return source.Combine(CombineOperator.Xor, others);
    }

    /// <summary>
    /// Apply a logical Xor operator between the collections.
    /// Items which are only in one of the sources are included in the result.
    /// </summary>
    /// <typeparam name="TObject">The type of the object.</typeparam>
    /// <typeparam name="TKey">The type of the key.</typeparam>
    /// <param name="sources">The source.</param>
    /// <returns>An observable which emits a change set.</returns>
    /// <exception cref="System.ArgumentNullException">
    /// source
    /// or
    /// others.
    /// </exception>
    public static IObservable<IChangeSet<TObject, TKey>> Xor<TObject, TKey>(this ICollection<IObservable<IChangeSet<TObject, TKey>>> sources)
        where TObject : notnull
        where TKey : notnull
    {
        if (sources is null)
        {
            throw new ArgumentNullException(nameof(sources));
        }

        return sources.Combine(CombineOperator.Xor);
    }

    /// <summary>
    /// Dynamically apply a logical Xor operator between the items in the outer observable list.
    /// Items which are only in one of the sources are included in the result.
    /// </summary>
    /// <typeparam name="TObject">The type of the object.</typeparam>
    /// <typeparam name="TKey">The type of the key.</typeparam>
    /// <param name="sources">The source.</param>
    /// <returns>An observable which emits a change set.</returns>
    public static IObservable<IChangeSet<TObject, TKey>> Xor<TObject, TKey>(this IObservableList<IObservable<IChangeSet<TObject, TKey>>> sources)
        where TObject : notnull
        where TKey : notnull
    {
        if (sources is null)
        {
            throw new ArgumentNullException(nameof(sources));
        }

        return sources.Combine(CombineOperator.Xor);
    }

    /// <summary>
    /// Dynamically apply a logical Xor operator between the items in the outer observable list.
    /// Items which are in any of the sources are included in the result.
    /// </summary>
    /// <typeparam name="TObject">The type of the object.</typeparam>
    /// <typeparam name="TKey">The type of the key.</typeparam>
    /// <param name="sources">The source.</param>
    /// <returns>An observable which emits a change set.</returns>
    public static IObservable<IChangeSet<TObject, TKey>> Xor<TObject, TKey>(this IObservableList<IObservableCache<TObject, TKey>> sources)
        where TObject : notnull
        where TKey : notnull
    {
        if (sources is null)
        {
            throw new ArgumentNullException(nameof(sources));
        }

        return sources.Combine(CombineOperator.Xor);
    }

    /// <summary>
    /// Dynamically apply a logical Xor operator between the items in the outer observable list.
    /// Items which are in any of the sources are included in the result.
    /// </summary>
    /// <typeparam name="TObject">The type of the object.</typeparam>
    /// <typeparam name="TKey">The type of the key.</typeparam>
    /// <param name="sources">The source.</param>
    /// <returns>An observable which emits a change set.</returns>
    public static IObservable<IChangeSet<TObject, TKey>> Xor<TObject, TKey>(this IObservableList<ISourceCache<TObject, TKey>> sources)
        where TObject : notnull
        where TKey : notnull
    {
        if (sources is null)
        {
            throw new ArgumentNullException(nameof(sources));
        }

        return sources.Combine(CombineOperator.Xor);
    }

    /// <summary>
    /// Automatically removes items from the cache after the time specified by
    /// the time selector elapses.
    /// </summary>
    /// <typeparam name="TObject">The type of the object.</typeparam>
    /// <typeparam name="TKey">The type of the key.</typeparam>
    /// <param name="source">The cache.</param>
    /// <param name="timeSelector">The time selector.  Return null if the item should never be removed.</param>
    /// <param name="interval">A polling interval.  Since multiple timer subscriptions can be expensive,
    /// it may be worth setting the interval.
    /// </param>
    /// <param name="scheduler">The scheduler.</param>
    /// <returns>An observable of enumerable of the key values which has been removed.</returns>
    /// <exception cref="System.ArgumentNullException">source
    /// or
    /// timeSelector.</exception>
    internal static IObservable<IEnumerable<KeyValuePair<TKey, TObject>>> ForExpiry<TObject, TKey>(this IObservable<IChangeSet<TObject, TKey>> source, Func<TObject, TimeSpan?> timeSelector, TimeSpan? interval, IScheduler scheduler)
        where TObject : notnull
        where TKey : notnull
    {
        return new TimeExpirer<TObject, TKey>(source, timeSelector, interval, scheduler).ForExpiry();
    }

    private static IObservable<IChangeSet<TObject, TKey>> Combine<TObject, TKey>(this IObservableList<IObservableCache<TObject, TKey>> source, CombineOperator type)
        where TObject : notnull
        where TKey : notnull
    {
        if (source is null)
        {
            throw new ArgumentNullException(nameof(source));
        }

        return Observable.Create<IChangeSet<TObject, TKey>>(
            observer =>
            {
                var connections = source.Connect().Transform(x => x.Connect()).AsObservableList();
                var subscriber = connections.Combine(type).SubscribeSafe(observer);
                return new CompositeDisposable(connections, subscriber);
            });
    }

    private static IObservable<IChangeSet<TObject, TKey>> Combine<TObject, TKey>(this IObservableList<ISourceCache<TObject, TKey>> source, CombineOperator type)
        where TObject : notnull
        where TKey : notnull
    {
        if (source is null)
        {
            throw new ArgumentNullException(nameof(source));
        }

        return Observable.Create<IChangeSet<TObject, TKey>>(
            observer =>
            {
                var connections = source.Connect().Transform(x => x.Connect()).AsObservableList();
                var subscriber = connections.Combine(type).SubscribeSafe(observer);
                return new CompositeDisposable(connections, subscriber);
            });
    }

    private static IObservable<IChangeSet<TObject, TKey>> Combine<TObject, TKey>(this IObservableList<IObservable<IChangeSet<TObject, TKey>>> source, CombineOperator type)
        where TObject : notnull
        where TKey : notnull
    {
        if (source is null)
        {
            throw new ArgumentNullException(nameof(source));
        }

        return new DynamicCombiner<TObject, TKey>(source, type).Run();
    }

    private static IObservable<IChangeSet<TObject, TKey>> Combine<TObject, TKey>(this ICollection<IObservable<IChangeSet<TObject, TKey>>> sources, CombineOperator type)
        where TObject : notnull
        where TKey : notnull
    {
        if (sources is null)
        {
            throw new ArgumentNullException(nameof(sources));
        }

        return Observable.Create<IChangeSet<TObject, TKey>>(
            observer =>
            {
                void UpdateAction(IChangeSet<TObject, TKey> updates)
                {
                    try
                    {
                        observer.OnNext(updates);
                    }
                    catch (Exception ex)
                    {
                        observer.OnError(ex);
                    }
                }

                IDisposable subscriber = Disposable.Empty;
                try
                {
                    var combiner = new Combiner<TObject, TKey>(type, UpdateAction);
                    subscriber = combiner.Subscribe(sources.ToArray());
                }
                catch (Exception ex)
                {
                    observer.OnError(ex);
                    observer.OnCompleted();
                }

                return subscriber;
            });
    }

    private static IObservable<IChangeSet<TObject, TKey>> Combine<TObject, TKey>(this IObservable<IChangeSet<TObject, TKey>> source, CombineOperator type, params IObservable<IChangeSet<TObject, TKey>>[] combineTarget)
        where TObject : notnull
        where TKey : notnull
    {
        if (combineTarget is null)
        {
            throw new ArgumentNullException(nameof(combineTarget));
        }

        return Observable.Create<IChangeSet<TObject, TKey>>(
            observer =>
            {
                void UpdateAction(IChangeSet<TObject, TKey> updates)
                {
                    try
                    {
                        observer.OnNext(updates);
                    }
                    catch (Exception ex)
                    {
                        observer.OnError(ex);
                        observer.OnCompleted();
                    }
                }

                IDisposable subscriber = Disposable.Empty;
                try
                {
                    var list = combineTarget.ToList();
                    list.Insert(0, source);

                    var combiner = new Combiner<TObject, TKey>(type, UpdateAction);
                    subscriber = combiner.Subscribe(list.ToArray());
                }
                catch (Exception ex)
                {
                    observer.OnError(ex);
                    observer.OnCompleted();
                }

                return subscriber;
            });
    }

    private static IObservable<Func<TSource, TKey, bool>>? ForForced<TSource, TKey>(this IObservable<Unit>? source)
        where TKey : notnull
    {
        return source?.Select(
            _ =>
            {
                bool Transformer(TSource item, TKey key) => true;
                return (Func<TSource, TKey, bool>)Transformer;
            });
    }

    private static IObservable<Func<TSource, TKey, bool>>? ForForced<TSource, TKey>(this IObservable<Func<TSource, bool>>? source)
        where TKey : notnull
    {
        return source?.Select(
            condition =>
            {
                bool Transformer(TSource item, TKey key) => condition(item);
                return (Func<TSource, TKey, bool>)Transformer;
            });
    }

    private static IObservable<bool> TrueFor<TObject, TKey, TValue>(this IObservable<IChangeSet<TObject, TKey>> source, Func<TObject, IObservable<TValue>> observableSelector, Func<IEnumerable<ObservableWithValue<TObject, TValue>>, bool> collectionMatcher)
        where TObject : notnull
        where TKey : notnull
        where TValue : notnull
    {
        return new TrueFor<TObject, TKey, TValue>(source, observableSelector, collectionMatcher).Run();
    }
}<|MERGE_RESOLUTION|>--- conflicted
+++ resolved
@@ -1282,26 +1282,42 @@
     }
 
     /// <summary>
-<<<<<<< HEAD
-    /// Converts an Observable Optional to an Observable ChangeSet that adds/removes/updates as the optional changes.
-=======
     /// Converts an Observable of Enumerable to an Observable ChangeSet that updates when the enumerables changes.  Counterpart operator to <see cref="ToCollection{TObject, TKey}(IObservable{IChangeSet{TObject, TKey}})"/>.
->>>>>>> cfa4ec13
     /// </summary>
     /// <typeparam name="TObject">The type of the object.</typeparam>
     /// <typeparam name="TKey">The type of the key.</typeparam>
     /// <param name="source">The source.</param>
     /// <param name="keySelector">Key Selection Function for the ChangeSet.</param>
     /// <param name="equalityComparer">Optional <see cref="IEqualityComparer{T}"/> instance to use for comparing values.</param>
-<<<<<<< HEAD
+    /// <returns>An observable cache.</returns>
+    /// <exception cref="System.ArgumentNullException">source.</exception>
+    public static IObservable<IChangeSet<TObject, TKey>> EditDiff<TObject, TKey>(this IObservable<IEnumerable<TObject>> source, Func<TObject, TKey> keySelector, IEqualityComparer<TObject>? equalityComparer = null)
+        where TObject : notnull
+        where TKey : notnull
+    {
+        if (source is null)
+        {
+            throw new ArgumentNullException(nameof(source));
+
+        if (keySelector is null)
+        {
+            throw new ArgumentNullException(nameof(keySelector));
+        }
+
+        return new EditDiffChangeSet<TObject, TKey>(source, keySelector, equalityComparer).Run();
+    }
+
+    /// <summary>
+    /// Converts an Observable Optional to an Observable ChangeSet that adds/removes/updates as the optional changes.
+    /// </summary>
+    /// <typeparam name="TObject">The type of the object.</typeparam>
+    /// <typeparam name="TKey">The type of the key.</typeparam>
+    /// <param name="source">The source.</param>
+    /// <param name="keySelector">Key Selection Function for the ChangeSet.</param>
+    /// <param name="equalityComparer">Optional <see cref="IEqualityComparer{T}"/> instance to use for comparing values.</param>
     /// <returns>An observable changeset.</returns>
     /// <exception cref="System.ArgumentNullException">source.</exception>
     public static IObservable<IChangeSet<TObject, TKey>> EditDiff<TObject, TKey>(this IObservable<Optional<TObject>> source, Func<TObject, TKey> keySelector, IEqualityComparer<TObject>? equalityComparer = null)
-=======
-    /// <returns>An observable cache.</returns>
-    /// <exception cref="System.ArgumentNullException">source.</exception>
-    public static IObservable<IChangeSet<TObject, TKey>> EditDiff<TObject, TKey>(this IObservable<IEnumerable<TObject>> source, Func<TObject, TKey> keySelector, IEqualityComparer<TObject>? equalityComparer = null)
->>>>>>> cfa4ec13
         where TObject : notnull
         where TKey : notnull
     {
@@ -1315,11 +1331,7 @@
             throw new ArgumentNullException(nameof(keySelector));
         }
 
-<<<<<<< HEAD
         return new EditDiffChangeSetOptional<TObject, TKey>(source, keySelector, equalityComparer).Run();
-=======
-        return new EditDiffChangeSet<TObject, TKey>(source, keySelector, equalityComparer).Run();
->>>>>>> cfa4ec13
     }
 
     /// <summary>
