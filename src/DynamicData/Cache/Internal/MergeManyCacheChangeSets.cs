--- conflicted
+++ resolved
@@ -42,11 +42,7 @@
 
                 // When a source item is removed, all of its sub-items need to be removed
                 var removedItems = shared
-<<<<<<< HEAD
-                    .OnItemRemoved(mc => changeTracker.RemoveItems(mc.Cache.KeyValues, observer))
-=======
                     .OnItemRemoved(mc => changeTracker.RemoveItems(mc.Cache.KeyValues, observer), invokeOnUnsubscribe: false)
->>>>>>> dec21efe
                     .OnItemUpdated((_, prev) => changeTracker.RemoveItems(prev.Cache.KeyValues, observer))
                     .Subscribe();
 
