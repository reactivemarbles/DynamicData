// Copyright (c) 2011-2023 Roland Pheasant. All rights reserved.
// Roland Pheasant licenses this file to you under the MIT license.
// See the LICENSE file in the project root for full license information.

<<<<<<< HEAD
using System.Reactive;
=======
using System.Reactive.Disposables;
>>>>>>> 85cd7a70
using System.Reactive.Linq;

namespace DynamicData.Cache.Internal;

internal sealed class DisposeMany<TObject, TKey>(IObservable<IChangeSet<TObject, TKey>> source, Action<TObject> removeAction)
    where TObject : notnull
    where TKey : notnull
{
<<<<<<< HEAD
    private readonly IObservable<IChangeSet<TObject, TKey>> _source;

    public DisposeMany(IObservable<IChangeSet<TObject, TKey>> source)
        => _source = source;

    public IObservable<IChangeSet<TObject, TKey>> Run()
        => Observable.Create<IChangeSet<TObject, TKey>>(observer =>
        {
            var cachedItems = new Dictionary<TKey, TObject>();
=======
    private readonly Action<TObject> _removeAction = removeAction ?? throw new ArgumentNullException(nameof(removeAction));

    private readonly IObservable<IChangeSet<TObject, TKey>> _source = source ?? throw new ArgumentNullException(nameof(source));

    public IObservable<IChangeSet<TObject, TKey>> Run() => Observable.Create<IChangeSet<TObject, TKey>>(
            observer =>
            {
                var locker = new object();
                var cache = new Cache<TObject, TKey>();
                var subscriber = _source.Synchronize(locker).Do(changes => RegisterForRemoval(changes, cache), observer.OnError).SubscribeSafe(observer);
>>>>>>> 85cd7a70

            return _source.SubscribeSafe(Observer.Create<IChangeSet<TObject, TKey>>(
                onNext: changeSet =>
                {
                    observer.OnNext(changeSet);

                    foreach (var change in changeSet.ToConcreteType())
                    {
                        switch (change.Reason)
                        {
                            case ChangeReason.Update:
                                if (change.Previous.HasValue && !EqualityComparer<TObject>.Default.Equals(change.Current, change.Previous.Value))
                                    (change.Previous.Value as IDisposable)?.Dispose();
                                break;

                            case ChangeReason.Remove:
                                (change.Current as IDisposable)?.Dispose();
                                break;
                        }
<<<<<<< HEAD
                    }
=======
                    });
            });
>>>>>>> 85cd7a70

                    cachedItems.Clone(changeSet);
                },
                onError: error =>
                {
                    observer.OnError(error);

                    ProcessFinalization(cachedItems);
                },
                onCompleted: () =>
                {
                    observer.OnCompleted();

                    ProcessFinalization(cachedItems);
                }));
        });

    private static void ProcessFinalization(Dictionary<TKey, TObject> cachedItems)
    {
        foreach (var pair in cachedItems)
            (pair.Value as IDisposable)?.Dispose();

        cachedItems.Clear();
    }
}<|MERGE_RESOLUTION|>--- conflicted
+++ resolved
@@ -2,11 +2,7 @@
 // Roland Pheasant licenses this file to you under the MIT license.
 // See the LICENSE file in the project root for full license information.
 
-<<<<<<< HEAD
 using System.Reactive;
-=======
-using System.Reactive.Disposables;
->>>>>>> 85cd7a70
 using System.Reactive.Linq;
 
 namespace DynamicData.Cache.Internal;
@@ -15,7 +11,6 @@
     where TObject : notnull
     where TKey : notnull
 {
-<<<<<<< HEAD
     private readonly IObservable<IChangeSet<TObject, TKey>> _source;
 
     public DisposeMany(IObservable<IChangeSet<TObject, TKey>> source)
@@ -25,18 +20,6 @@
         => Observable.Create<IChangeSet<TObject, TKey>>(observer =>
         {
             var cachedItems = new Dictionary<TKey, TObject>();
-=======
-    private readonly Action<TObject> _removeAction = removeAction ?? throw new ArgumentNullException(nameof(removeAction));
-
-    private readonly IObservable<IChangeSet<TObject, TKey>> _source = source ?? throw new ArgumentNullException(nameof(source));
-
-    public IObservable<IChangeSet<TObject, TKey>> Run() => Observable.Create<IChangeSet<TObject, TKey>>(
-            observer =>
-            {
-                var locker = new object();
-                var cache = new Cache<TObject, TKey>();
-                var subscriber = _source.Synchronize(locker).Do(changes => RegisterForRemoval(changes, cache), observer.OnError).SubscribeSafe(observer);
->>>>>>> 85cd7a70
 
             return _source.SubscribeSafe(Observer.Create<IChangeSet<TObject, TKey>>(
                 onNext: changeSet =>
@@ -56,12 +39,7 @@
                                 (change.Current as IDisposable)?.Dispose();
                                 break;
                         }
-<<<<<<< HEAD
                     }
-=======
-                    });
-            });
->>>>>>> 85cd7a70
 
                     cachedItems.Clone(changeSet);
                 },
