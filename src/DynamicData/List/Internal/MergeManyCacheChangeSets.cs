--- conflicted
+++ resolved
@@ -11,11 +11,7 @@
 /// <summary>
 /// Operator that is similiar to MergeMany but intelligently handles Cache ChangeSets.
 /// </summary>
-<<<<<<< HEAD
-internal sealed class MergeManyCacheChangeSets<TObject, TDestination, TDestinationKey>(IObservable<IChangeSet<TObject>> source, Func<TObject, IObservable<IChangeSet<TDestination, TDestinationKey>>> selector, IEqualityComparer<TDestination>? equalityComparer, IComparer<TDestination>? comparer)
-=======
 internal sealed class MergeManyCacheChangeSets<TObject, TDestination, TDestinationKey>(IObservable<IChangeSet<TObject>> source, Func<TObject, IObservable<IChangeSet<TDestination, TDestinationKey>>> changeSetSelector, IEqualityComparer<TDestination>? equalityComparer, IComparer<TDestination>? comparer)
->>>>>>> df66dd4b
     where TObject : notnull
     where TDestination : notnull
     where TDestinationKey : notnull
@@ -28,21 +24,13 @@
 
                 // Transform to an observable list of merge containers.
                 var sourceListOfCaches = source
-<<<<<<< HEAD
-                                            .Transform(obj => new ChangeSetCache<TDestination, TDestinationKey>(selector(obj)))
-=======
                                             .Transform(obj => new ChangeSetCache<TDestination, TDestinationKey>(changeSetSelector(obj)))
->>>>>>> df66dd4b
                                             .Synchronize(locker)
                                             .AsObservableList();
 
                 var shared = sourceListOfCaches.Connect().Publish();
 
-<<<<<<< HEAD
-                // this is manages all of the changes
-=======
                 // This is manages all of the changes
->>>>>>> df66dd4b
                 var changeTracker = new ChangeSetMergeTracker<TDestination, TDestinationKey>(() => sourceListOfCaches.Items.ToArray(), comparer, equalityComparer);
 
                 // When a source item is removed, all of its sub-items need to be removed
